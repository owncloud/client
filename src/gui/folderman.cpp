--- conflicted
+++ resolved
@@ -36,10 +36,7 @@
 #include <QSet>
 #include <QNetworkProxy>
 
-<<<<<<< HEAD
 using namespace std::chrono;
-=======
->>>>>>> 1ef86e0d
 using namespace std::chrono_literals;
 
 namespace {
