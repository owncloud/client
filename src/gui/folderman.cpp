--- conflicted
+++ resolved
@@ -546,11 +546,7 @@
 
 void FolderMan::scheduleAllFolders()
 {
-<<<<<<< HEAD
-    for (auto *f : _folderMap.values()) {
-=======
-    foreach (Folder *f, _folderMap) {
->>>>>>> abf2a25c
+    for (auto *f : qAsConst(_folderMap)) {
         if (f && f->canSync()) {
             scheduleFolder(f);
         }
@@ -670,11 +666,7 @@
     if (accountState->isConnected()) {
         qCInfo(lcFolderMan) << "Account" << accountName << "connected, scheduling its folders";
 
-<<<<<<< HEAD
-        for (auto *f : _folderMap.values()) {
-=======
-        foreach (Folder *f, _folderMap) {
->>>>>>> abf2a25c
+        for (auto *f : qAsConst(_folderMap)) {
             if (f
                 && f->canSync()
                 && f->accountState() == accountState) {
@@ -685,11 +677,7 @@
         qCInfo(lcFolderMan) << "Account" << accountName << "disconnected or paused, "
                                                            "terminating or descheduling sync folders";
 
-<<<<<<< HEAD
-        for (auto *f : _folderMap.values()) {
-=======
-        foreach (Folder *f, _folderMap) {
->>>>>>> abf2a25c
+        for (auto *f : qAsConst(_folderMap)) {
             if (f
                 && f->isSyncRunning()
                 && f->accountState() == accountState) {
@@ -1063,11 +1051,7 @@
 {
     QString absolutePath = QDir::cleanPath(path) + QLatin1Char('/');
 
-<<<<<<< HEAD
-    for (auto *folder : this->map().values()) {
-=======
-    foreach (Folder *folder, this->map()) {
->>>>>>> abf2a25c
+    for (auto *folder : this->map()) {
         const QString folderPath = folder->cleanPath() + QLatin1Char('/');
 
         if (absolutePath.startsWith(folderPath, (Utility::isWindows() || Utility::isMac()) ? Qt::CaseInsensitive : Qt::CaseSensitive)) {
@@ -1093,11 +1077,7 @@
     if (!serverPath.startsWith('/'))
         serverPath.prepend('/');
 
-<<<<<<< HEAD
-    for (auto *folder : this->map().values()) {
-=======
-    foreach (Folder *folder, this->map()) {
->>>>>>> abf2a25c
+    for (auto *folder : this->map()) {
         if (acc != nullptr && folder->accountState()->account() != acc) {
             continue;
         }
@@ -1230,11 +1210,7 @@
 
 void FolderMan::setDirtyProxy()
 {
-<<<<<<< HEAD
-    for (auto *f : _folderMap.values()) {
-=======
-    foreach (Folder *f, _folderMap) {
->>>>>>> abf2a25c
+    for (auto *f : qAsConst(_folderMap)) {
         if (f) {
             if (f->accountState() && f->accountState()->account()
                 && f->accountState()->account()->networkAccessManager()) {
@@ -1248,11 +1224,7 @@
 
 void FolderMan::setDirtyNetworkLimits()
 {
-<<<<<<< HEAD
-    for (auto *f : _folderMap.values()) {
-=======
-    foreach (Folder *f, _folderMap) {
->>>>>>> abf2a25c
+    for (auto *f : qAsConst(_folderMap)) {
         // set only in busy folders. Otherwise they read the config anyway.
         if (f && f->isBusy()) {
             f->setDirtyNetworkLimits();
