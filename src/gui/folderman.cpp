--- conflicted
+++ resolved
@@ -633,34 +633,6 @@
     return nullptr;
 }
 
-<<<<<<< HEAD
-=======
-QStringList FolderMan::findFileInLocalFolders(const QString &relPath, const Account *acc)
-{
-    QStringList re;
-
-    // We'll be comparing against Folder::remotePath which always starts with /
-    QString serverPath = relPath;
-    if (!serverPath.startsWith(QLatin1Char('/')))
-        serverPath.prepend(QLatin1Char('/'));
-
-    for (auto *folder : std::as_const(_folders)) {
-        if (acc && folder->accountState() && folder->accountState()->account() != acc) {
-            continue;
-        }
-        if (!serverPath.startsWith(folder->remotePath()))
-            continue;
-
-        QString path = folder->cleanPath() + QLatin1Char('/');
-        path += serverPath.mid(folder->remotePathTrailingSlash().length());
-        if (QFile::exists(path)) {
-            re.append(path);
-        }
-    }
-    return re;
-}
-
->>>>>>> 7f4beb42
 void FolderMan::removeFolderSync(Folder *f)
 {
     if (!OC_ENSURE(f)) {
