/*
 * Copyright (C) by Klaas Freitag <freitag@owncloud.com>
 *
 * This program is free software; you can redistribute it and/or modify
 * it under the terms of the GNU General Public License as published by
 * the Free Software Foundation; either version 2 of the License, or
 * (at your option) any later version.
 *
 * This program is distributed in the hope that it will be useful, but
 * WITHOUT ANY WARRANTY; without even the implied warranty of MERCHANTABILITY
 * or FITNESS FOR A PARTICULAR PURPOSE. See the GNU General Public License
 * for more details.
 */

#include "folderman.h"
#include "account.h"
#include "accountmanager.h"
#include "accountstate.h"
#include "application.h"
#include "common/asserts.h"
#include "configfile.h"
#include "filesystem.h"
#include "folder.h"
#include "lockwatcher.h"
#include "selectivesyncdialog.h"
#include "socketapi/socketapi.h"
#include "syncresult.h"
#include "theme.h"
#include <syncengine.h>

#include <QMessageBox>
#include <QtCore>
#include <QMutableSetIterator>
#include <QSet>
#include <QNetworkProxy>

using namespace std::chrono;
using namespace std::chrono_literals;

namespace {
/*
 * [Accounts]
 * 0\version=1
 */
auto versionC()
{
    return QStringLiteral("version");
}

/*
 * Folders with a version > maxFoldersVersion will be removed
 * After the user was prompted for consent.
 */
constexpr int maxFoldersVersion = 1;

int numberOfSyncJournals(const QString &path)
{
    return QDir(path).entryList({ QStringLiteral(".sync_*.db"), QStringLiteral("._sync_*.db") }, QDir::Hidden | QDir::Files).size();
}

QString makeLegacyDbName(const OCC::FolderDefinition &def, const OCC::AccountPtr &account)
{
    // ensure https://demo.owncloud.org/ matches https://demo.owncloud.org
    // the empty path was the legacy formating before 2.9
    auto legacyUrl = account->url();
    if (legacyUrl.path() == QLatin1String("/")) {
        legacyUrl.setPath(QString());
    }
    const QString key = QStringLiteral("%1@%2:%3").arg(account->credentials()->user(), legacyUrl.toString(), def.targetPath());
    return OCC::SyncJournalDb::makeDbName(def.localPath(), QString::fromUtf8(QCryptographicHash::hash(key.toUtf8(), QCryptographicHash::Md5).left(6).toHex()));
}
}

namespace OCC {
Q_LOGGING_CATEGORY(lcFolderMan, "gui.folder.manager", QtInfoMsg)

void TrayOverallStatusResult::addResult(Folder *f)
{
    _overallStatus._numNewConflictItems += f->syncResult()._numNewConflictItems;
    _overallStatus._numErrorItems += f->syncResult()._numErrorItems;
    _overallStatus._numBlacklistErrors += f->syncResult()._numBlacklistErrors;

    auto time = f->lastSyncTime();
    if (time > lastSyncDone) {
        lastSyncDone = time;
    }

    const auto status = f->syncPaused() ? SyncResult::Paused : f->syncResult().status();
    switch (status) {
    case SyncResult::Paused:
        Q_FALLTHROUGH();
    case SyncResult::SyncAbortRequested:
        // Problem has a high enum value but real problems and errors
        // take precedence
        if (_overallStatus.status() < SyncResult::Success) {
            _overallStatus.setStatus(status);
        }
        break;
    case SyncResult::Success:
        Q_FALLTHROUGH();
    case SyncResult::NotYetStarted:
        Q_FALLTHROUGH();
    case SyncResult::SyncPrepare:
        Q_FALLTHROUGH();
    case SyncResult::SyncRunning:
        if (_overallStatus.status() < SyncResult::Problem) {
            _overallStatus.setStatus(status);
        }
        break;
    case SyncResult::Undefined:
        if (_overallStatus.status() < SyncResult::Problem) {
            _overallStatus.setStatus(SyncResult::Problem);
        }
        break;
    case SyncResult::Problem:
        Q_FALLTHROUGH();
    case SyncResult::Error:
        Q_FALLTHROUGH();
    case SyncResult::SetupError:
        if (_overallStatus.status() < status) {
            _overallStatus.setStatus(status);
        }
        break;
    }
}

const SyncResult &TrayOverallStatusResult::overallStatus() const
{
    return _overallStatus;
}

FolderMan *FolderMan::_instance = nullptr;

FolderMan::FolderMan(QObject *parent)
    : QObject(parent)
    , _currentSyncFolder(nullptr)
    , _syncEnabled(true)
    , _lockWatcher(new LockWatcher)
#ifdef Q_OS_WIN
    , _navigationPaneHelper(this)
#endif
    , _appRestartRequired(false)
{
    OC_ASSERT(!_instance);
    _instance = this;

    _socketApi.reset(new SocketApi);

    // Set the remote poll interval fixed to 10 seconds.
    // That does not mean that it polls every 10 seconds, but it checks every 10 seconds
    // if one of the folders is due to sync. This means that if the server advertises a
    // pollinterval that is not a multiple of 10 seconds, then that pollinterval will be
    // rounded up to the next 10 seconds in practice. 10-second granularity is acceptable.
    _etagPollTimer.setInterval(10s);
    QObject::connect(&_etagPollTimer, &QTimer::timeout, this, &FolderMan::slotEtagPollTimerTimeout);
    _etagPollTimer.start();

    _startScheduledSyncTimer.setSingleShot(true);
    connect(&_startScheduledSyncTimer, &QTimer::timeout,
        this, &FolderMan::slotStartScheduledFolderSync);

    _timeScheduler.setInterval(5000);
    _timeScheduler.setSingleShot(false);
    connect(&_timeScheduler, &QTimer::timeout,
        this, &FolderMan::slotScheduleFolderByTime);
    _timeScheduler.start();

    connect(AccountManager::instance(), &AccountManager::accountRemoved,
        this, &FolderMan::slotRemoveFoldersForAccount);

    connect(_lockWatcher.data(), &LockWatcher::fileUnlocked,
        this, &FolderMan::slotWatchedFileUnlocked);
}

FolderMan *FolderMan::instance()
{
    return _instance;
}

FolderMan::~FolderMan()
{
    qDeleteAll(_folders);
    _instance = nullptr;
}

const QVector<Folder *> &FolderMan::folders() const
{
    return _folders;
}

void FolderMan::unloadFolder(Folder *f)
{
    Q_ASSERT(f);

    _folders.removeAll(f);
    _socketApi->slotUnregisterPath(f);


    if (!f->hasSetupError()) {
        disconnect(f, &Folder::syncStarted,
            this, &FolderMan::slotFolderSyncStarted);
        disconnect(f, &Folder::syncFinished,
            this, &FolderMan::slotFolderSyncFinished);
        disconnect(f, &Folder::syncStateChange,
            this, &FolderMan::slotForwardFolderSyncStateChange);
        disconnect(f, &Folder::syncPausedChanged,
            this, &FolderMan::slotFolderSyncPaused);
        disconnect(&f->syncEngine().syncFileStatusTracker(), &SyncFileStatusTracker::fileStatusChanged,
            _socketApi.data(), &SocketApi::broadcastStatusPushMessage);
        disconnect(f, &Folder::watchedFileChangedExternally,
            &f->syncEngine().syncFileStatusTracker(), &SyncFileStatusTracker::slotPathTouched);

        f->syncEngine().disconnect(f);
    }
}

void FolderMan::unloadAndDeleteAllFolders()
{
    // clear the list of existing folders.
    const auto folders = std::move(_folders);
    for (auto *folder : folders) {
        _socketApi->slotUnregisterPath(folder);
        folder->deleteLater();
    }
    _lastSyncFolder = nullptr;
    _currentSyncFolder = nullptr;
    _scheduledFolders.clear();
    emit folderListChanged();
    emit scheduleQueueChanged();
}

void FolderMan::registerFolderWithSocketApi(Folder *folder)
{
    if (!folder)
        return;
    if (!QDir(folder->path()).exists())
        return;

    // register the folder with the socket API
    if (folder->canSync())
        _socketApi->slotRegisterPath(folder);
}

int FolderMan::setupFolders()
{
    unloadAndDeleteAllFolders();

    QStringList skipSettingsKeys, deleteSettingsKeys;
    backwardMigrationSettingsKeys(&deleteSettingsKeys, &skipSettingsKeys);
    // deleteKeys should already have been deleted on application startup.
    // We ignore them here just in case.
    skipSettingsKeys += deleteSettingsKeys;

    auto settings = ConfigFile::settingsWithGroup(QLatin1String("Accounts"));
    const auto &accountsWithSettings = settings->childGroups();
    if (accountsWithSettings.isEmpty()) {
        int r = setupFoldersMigration();
        if (r > 0) {
            AccountManager::instance()->save(false); // don't save credentials, they had not been loaded from keychain
        }
        return r;
    }

    qCInfo(lcFolderMan) << "Setup folders from settings file";

    for (const auto &account : AccountManager::instance()->accounts()) {
        const auto id = account->account()->id();
        if (!accountsWithSettings.contains(id)) {
            continue;
        }
        settings->beginGroup(id);

        // The "backwardsCompatible" flag here is related to migrating old
        // database locations
        auto process = [&](const QString &groupName, bool backwardsCompatible, bool foldersWithPlaceholders) {
            settings->beginGroup(groupName);
            if (skipSettingsKeys.contains(settings->group())) {
                // Should not happen: bad container keys should have been deleted
                qCWarning(lcFolderMan) << "Folder structure" << groupName << "is too new, ignoring";
            } else {
                setupFoldersHelper(*settings, account, skipSettingsKeys, backwardsCompatible, foldersWithPlaceholders);
            }
            settings->endGroup();
        };

        process(QStringLiteral("Folders"), true, false);

        // See Folder::saveToSettings for details about why these exists.
        process(QStringLiteral("Multifolders"), false, false);
        process(QStringLiteral("FoldersWithPlaceholders"), false, true);

        settings->endGroup(); // <account>
    }

    emit folderListChanged();

    return _folders.size();
}

void FolderMan::setupFoldersHelper(QSettings &settings, AccountStatePtr account, const QStringList &ignoreKeys, bool backwardsCompatible, bool foldersWithPlaceholders)
{
    const auto &childGroups = settings.childGroups();
    for (const auto &folderAlias : childGroups) {
        // Skip folders with too-new version
        settings.beginGroup(folderAlias);
        if (ignoreKeys.contains(settings.group())) {
            qCInfo(lcFolderMan) << "Folder" << folderAlias << "is too new, ignoring";
            _additionalBlockedFolderAliases.insert(folderAlias);
            settings.endGroup();
            continue;
        }
        settings.endGroup();

        settings.beginGroup(folderAlias);
        FolderDefinition folderDefinition = FolderDefinition::load(settings, folderAlias.toUtf8());
        const auto defaultJournalPath = [&account, folderDefinition] {
            // if we would have booth the 2.9.0 file name and the lagacy file
            // with the md5 infix we prefer the 2.9.0 version
            const QDir info(folderDefinition.localPath());
            const QString defaultPath = SyncJournalDb::makeDbName(folderDefinition.localPath());
            if (info.exists(defaultPath)) {
                return defaultPath;
            }
            // 2.6
            QString legacyPath = makeLegacyDbName(folderDefinition, account->account());
            if (info.exists(legacyPath)) {
                return legacyPath;
            }
            // pre 2.6
            legacyPath.replace(QLatin1String(".sync_"), QLatin1String("._sync_"));
            if (info.exists(legacyPath)) {
                return legacyPath;
            }
            return defaultPath;
        }();

        // migration: 2.10 did not specify a webdav url
        if (folderDefinition._webDavUrl.isEmpty()) {
            folderDefinition._webDavUrl = account->account()->davUrl();
        }

<<<<<<< HEAD
        // Migration: Old settings don't have journalPath
        if (folderDefinition.journalPath.isEmpty()) {
            folderDefinition.journalPath = defaultJournalPath;
        }

        // Migration: ._ files sometimes can't be created.
        // So if the configured journalPath has a dot-underscore ("._sync_*.db")
        // but the current default doesn't have the underscore, switch to the
        // new default if no db exists yet.
        if (folderDefinition.journalPath.startsWith("._sync_")
            && defaultJournalPath.startsWith(".sync_")
            && !QFile::exists(folderDefinition.absoluteJournalPath())) {
            folderDefinition.journalPath = defaultJournalPath;
        }
=======
            Folder *f = addFolderInternal(std::move(folderDefinition), account.data(), std::move(vfs));
            if (f) {
                // Migration: Mark folders that shall be saved in a backwards-compatible way
                if (backwardsCompatible)
                    f->setSaveBackwardsCompatible(true);
                if (foldersWithPlaceholders)
                    f->setSaveInFoldersWithPlaceholders();
>>>>>>> f5f95524

        // Migration: If an old .csync_journal.db is found, move it to the new name.
        if (backwardsCompatible) {
            SyncJournalDb::maybeMigrateDb(folderDefinition.localPath(), folderDefinition.absoluteJournalPath());
        }

        auto vfs = createVfsFromPlugin(folderDefinition.virtualFilesMode);
        if (!vfs) {
            // TODO: Must do better error handling
            qFatal("Could not load plugin");
        }

        if (Folder *f = addFolderInternal(std::move(folderDefinition), account, std::move(vfs))) {
            // Migrate the old "usePlaceholders" setting to the root folder pin state
            if (settings.value(versionC(), 1).toInt() == 1
                && settings.value(QLatin1String("usePlaceholders"), false).toBool()) {
                qCInfo(lcFolderMan) << "Migrate: From usePlaceholders to PinState::OnlineOnly";
                f->setRootPinState(PinState::OnlineOnly);
            }

            // Migration: Mark folders that shall be saved in a backwards-compatible way
            if (backwardsCompatible)
                f->setSaveBackwardsCompatible(true);
            if (foldersWithPlaceholders)
                f->setSaveInFoldersWithPlaceholders();

            // save possible changes from the migration
            f->saveToSettings();

            scheduleFolder(f);
            emit folderSyncStateChange(f);
        }
        settings.endGroup();
    }
}

int FolderMan::setupFoldersMigration()
{
    _folderConfigPath = ConfigFile::configPath() + QLatin1String("folders");

    qCInfo(lcFolderMan) << "Setup folders from " << _folderConfigPath << "(migration)";

    QDir dir(_folderConfigPath);
    //We need to include hidden files just in case the alias starts with '.'
    dir.setFilter(QDir::Files | QDir::Hidden);
    const auto &list = dir.entryList();
    OC_ENFORCE_X(list.isEmpty(), "Migration from < 2.0 is no longer supported");
    // return the number of valid folders.
    return _folders.size();
}

void FolderMan::backwardMigrationSettingsKeys(QStringList *deleteKeys, QStringList *ignoreKeys)
{
    auto settings = ConfigFile::settingsWithGroup(QLatin1String("Accounts"));

    auto processSubgroup = [&](const QString &name) {
        settings->beginGroup(name);
        const int foldersVersion = settings->value(versionC(), 1).toInt();
        if (foldersVersion <= maxFoldersVersion) {
            const auto &childGroups = settings->childGroups();
            for (const auto &folderAlias : childGroups) {
                settings->beginGroup(folderAlias);
                const int folderVersion = settings->value(versionC(), 1).toInt();
                if (folderVersion > FolderDefinition::maxSettingsVersion()) {
                    ignoreKeys->append(settings->group());
                }
                settings->endGroup();
            }
        } else {
            deleteKeys->append(settings->group());
        }
        settings->endGroup();
    };

    const auto &childGroups = settings->childGroups();
    for (const auto &accountId : childGroups) {
        settings->beginGroup(accountId);
        processSubgroup("Folders");
        processSubgroup("Multifolders");
        processSubgroup("FoldersWithPlaceholders");
        settings->endGroup();
    }
}

bool FolderMan::ensureJournalGone(const QString &journalDbFile)
{
    // remove the old journal file
    while (QFile::exists(journalDbFile) && !QFile::remove(journalDbFile)) {
        qCWarning(lcFolderMan) << "Could not remove old db file at" << journalDbFile;
        int ret = QMessageBox::warning(nullptr, tr("Could not reset folder state"),
            tr("An old sync journal '%1' was found, "
               "but could not be removed. Please make sure "
               "that no application is currently using it.")
                .arg(QDir::fromNativeSeparators(QDir::cleanPath(journalDbFile))),
            QMessageBox::Retry | QMessageBox::Abort);
        if (ret == QMessageBox::Abort) {
            return false;
        }
    }
    return true;
}

SocketApi *FolderMan::socketApi()
{
    return this->_socketApi.data();
}

void FolderMan::slotFolderSyncPaused(Folder *f, bool paused)
{
    if (!f) {
        qCCritical(lcFolderMan) << "slotFolderSyncPaused called with empty folder";
        return;
    }

    if (!paused) {
        _disabledFolders.remove(f);
        scheduleFolder(f);
    } else {
        _disabledFolders.insert(f);
    }
}

void FolderMan::slotFolderCanSyncChanged()
{
    Folder *f = qobject_cast<Folder *>(sender());
    OC_ASSERT(f);
    if (f->canSync()) {
        _socketApi->slotRegisterPath(f);
    } else {
        _socketApi->slotUnregisterPath(f);
    }
}

Folder *FolderMan::folder(const QByteArray &id)
{
    if (!id.isEmpty()) {
        auto f = std::find_if(_folders.cbegin(), _folders.cend(), [id](auto f) {
            return f->id() == id;
        });
        if (f != _folders.cend()) {
            return *f;
        }
    }
    return nullptr;
}

void FolderMan::scheduleAllFolders()
{
    for (auto *f : qAsConst(_folders)) {
        if (f && f->canSync()) {
            scheduleFolder(f);
        }
    }
}

void FolderMan::slotScheduleAppRestart()
{
    _appRestartRequired = true;
    qCInfo(lcFolderMan) << "Application restart requested!";
}

void FolderMan::slotSyncOnceFileUnlocks(const QString &path, FileSystem::LockMode mode)
{
    _lockWatcher->addFile(path, mode);
}

/*
  * if a folder wants to be synced, it calls this slot and is added
  * to the queue. The slot to actually start a sync is called afterwards.
  */
void FolderMan::scheduleFolder(Folder *f)
{
    qCInfo(lcFolderMan) << "Schedule folder " << f->path() << " to sync!";

    if (!_scheduledFolders.contains(f)) {
        if (!f->canSync()) {
            qCInfo(lcFolderMan) << "Folder is not ready to sync, not scheduled!";
            _socketApi->slotUpdateFolderView(f);
            return;
        }
        f->prepareToSync();
        emit folderSyncStateChange(f);
        _scheduledFolders.enqueue(f);
        emit scheduleQueueChanged();
    } else {
        qCInfo(lcFolderMan) << "Sync for folder " << f->path() << " already scheduled, do not enqueue!";
    }

    startScheduledSyncSoon();
}

void FolderMan::scheduleFolderNext(Folder *f)
{
    qCInfo(lcFolderMan) << "Schedule folder " << f->path() << " to sync! Front-of-queue.";

    if (!f->canSync()) {
        qCInfo(lcFolderMan) << "Folder is not ready to sync, not scheduled!";
        return;
    }

    _scheduledFolders.removeAll(f);

    f->prepareToSync();
    emit folderSyncStateChange(f);
    _scheduledFolders.prepend(f);
    emit scheduleQueueChanged();

    startScheduledSyncSoon();
}

void FolderMan::slotScheduleETagJob(RequestEtagJob *job)
{
    QObject::connect(job, &QObject::destroyed, this, &FolderMan::slotEtagJobDestroyed);
    QMetaObject::invokeMethod(this, &FolderMan::slotRunOneEtagJob, Qt::QueuedConnection);
    // maybe: add to queue
}

void FolderMan::slotEtagJobDestroyed(QObject * /*o*/)
{
    // _currentEtagJob is automatically cleared
    // maybe: remove from queue
    QMetaObject::invokeMethod(this, &FolderMan::slotRunOneEtagJob, Qt::QueuedConnection);
}

void FolderMan::slotRunOneEtagJob()
{
    if (_currentEtagJob.isNull()) {
        Folder *folder = nullptr;
        for (auto *f : qAsConst(_folders)) {
            if (f->etagJob()) {
                // Caveat: always grabs the first folder with a job, but we think this is Ok for now and avoids us having a seperate queue.
                _currentEtagJob = f->etagJob();
                folder = f;
                break;
            }
        }
        if (_currentEtagJob.isNull()) {
            //qCDebug(lcFolderMan) << "No more remote ETag check jobs to schedule.";

            /* now it might be a good time to check for restarting... */
            if (!isAnySyncRunning() && _appRestartRequired) {
                restartApplication();
            }
        } else {
            qCDebug(lcFolderMan) << "Scheduling" << folder->remoteUrl().toString() << "to check remote ETag";
            _currentEtagJob->start(); // on destroy/end it will continue the queue via slotEtagJobDestroyed
        }
    }
}

void FolderMan::slotAccountStateChanged()
{
    AccountStatePtr accountState(qobject_cast<AccountState *>(sender()));
    if (!accountState) {
        return;
    }
    QString accountName = accountState->account()->displayName();

    if (accountState->isConnected()) {
        qCInfo(lcFolderMan) << "Account" << accountName << "connected, scheduling its folders";

        for (auto *f : qAsConst(_folders)) {
            if (f
                && f->canSync()
                && f->accountState() == accountState) {
                scheduleFolder(f);
            }
        }
    } else {
        qCInfo(lcFolderMan) << "Account" << accountName << "disconnected or paused, "
                                                           "terminating or descheduling sync folders";

        for (auto *f : qAsConst(_folders)) {
            if (f
                && f->isSyncRunning()
                && f->accountState() == accountState) {
                f->slotTerminateSync();
            }
        }

        QMutableListIterator<Folder *> it(_scheduledFolders);
        while (it.hasNext()) {
            Folder *f = it.next();
            if (f->accountState() == accountState) {
                it.remove();
            }
        }
        emit scheduleQueueChanged();
    }
}

// only enable or disable foldermans will schedule and do syncs.
// this is not the same as Pause and Resume of folders.
void FolderMan::setSyncEnabled(bool enabled)
{
    if (!_syncEnabled && enabled && !_scheduledFolders.isEmpty()) {
        // We have things in our queue that were waiting for the connection to come back on.
        startScheduledSyncSoon();
    }
    qCInfo(lcFolderMan) << Q_FUNC_INFO << enabled;
    _syncEnabled = enabled;
    // force a redraw in case the network connect status changed
    Q_EMIT folderSyncStateChange(nullptr);
}

void FolderMan::startScheduledSyncSoon()
{
    if (_startScheduledSyncTimer.isActive()) {
        return;
    }
    if (_scheduledFolders.empty()) {
        return;
    }
    if (isAnySyncRunning()) {
        return;
    }

    seconds delay { 1s }; // Startup, if _lastSyncFolder is still empty.
    seconds sinceLastSync {};

    // Require a pause based on the duration of the last sync run.
    if (Folder *lastFolder = _lastSyncFolder) {
        sinceLastSync = duration_cast<seconds>(lastFolder->msecSinceLastSync());

        //  1s   -> 1.5s pause
        // 10s   -> 5s pause
        //  1min -> 12s pause
        //  1h   -> 90s pause
        delay = seconds(static_cast<int64_t>(qSqrt(duration_cast<seconds>(lastFolder->msecLastSyncDuration()).count()) / 20));
    } else {
        qDebug() << "Setting initial sync start delay of" << delay.count();
    }

    // Delays beyond one minute seem too big, particularly since there
    // could be things later in the queue that shouldn't be punished by a
    // long delay!
    delay = qBound(1s, delay - sinceLastSync, 60s);
    qCInfo(lcFolderMan) << "Starting the next scheduled sync in" << delay.count() << "seconds";
    _startScheduledSyncTimer.start(delay);
}

/*
  * slot to start folder syncs.
  * It is either called from the slot where folders enqueue themselves for
  * syncing or after a folder sync was finished.
  */
void FolderMan::slotStartScheduledFolderSync()
{
    if (isAnySyncRunning()) {
        for (auto *f : qAsConst(_folders)) {
            if (f->isSyncRunning())
                qCInfo(lcFolderMan) << "Currently folder " << f->remoteUrl().toString() << " is running, wait for finish!";
        }
        return;
    }

    if (!_syncEnabled) {
        qCInfo(lcFolderMan) << "FolderMan: Syncing is disabled, no scheduling.";
        return;
    }

    qCDebug(lcFolderMan) << "folderQueue size: " << _scheduledFolders.count();
    if (_scheduledFolders.isEmpty()) {
        return;
    }

    // Find the first folder in the queue that can be synced.
    Folder *folder = nullptr;
    while (!_scheduledFolders.isEmpty()) {
        Folder *g = _scheduledFolders.dequeue();
        if (g->canSync()) {
            folder = g;
            break;
        }
    }

    emit scheduleQueueChanged();

    // Start syncing this folder!
    if (folder) {
        // Safe to call several times, and necessary to try again if
        // the folder path didn't exist previously.
        folder->registerFolderWatcher();
        registerFolderWithSocketApi(folder);

        _currentSyncFolder = folder;
        qCInfo(lcFolderMan) << "Start scheduled sync of" << folder->path();
        folder->startSync();
    }
}

void FolderMan::slotEtagPollTimerTimeout()
{
    for (auto *f : qAsConst(_folders)) {
        if (!f) {
            continue;
        }
        if (_scheduledFolders.contains(f)) {
            continue;
        }
        if (_disabledFolders.contains(f)) {
            continue;
        }
        if (f->dueToSync()) {
            QMetaObject::invokeMethod(f, &Folder::slotRunEtagJob, Qt::QueuedConnection);
        }
    }
}

void FolderMan::slotRemoveFoldersForAccount(AccountStatePtr accountState)
{
    QList<Folder *> foldersToRemove;
    // reserve a magic number
    foldersToRemove.reserve(16);
    for (auto *folder : qAsConst(_folders)) {
        if (folder->accountState() == accountState) {
            foldersToRemove.append(folder);
        }
    }
    for (const auto &f : foldersToRemove) {
        removeFolder(f);
    }
}

void FolderMan::slotForwardFolderSyncStateChange()
{
    if (Folder *f = qobject_cast<Folder *>(sender())) {
        emit folderSyncStateChange(f);
    }
}

void FolderMan::slotServerVersionChanged(Account *account)
{
    // Pause folders if the server version is unsupported
    if (account->serverVersionUnsupported()) {
        qCWarning(lcFolderMan) << "The server version is unsupported:" << account->capabilities().status().versionString()
                               << "pausing all folders on the account";

        for (auto &f : qAsConst(_folders)) {
            if (f->accountState()->account().data() == account) {
                f->setSyncPaused(true);
            }
        }
    }
}

void FolderMan::slotWatchedFileUnlocked(const QString &path)
{
    if (Folder *f = folderForPath(path)) {
        // Treat this equivalently to the file being reported by the file watcher
        f->slotWatchedPathChanged(path, Folder::ChangeReason::UnLock);
    }
}

void FolderMan::slotScheduleFolderByTime()
{
    for (const auto &f : qAsConst(_folders)) {
        // Never schedule if syncing is disabled or when we're currently
        // querying the server for etags
        if (!f->canSync() || f->etagJob()) {
            continue;
        }

        auto msecsSinceSync = f->msecSinceLastSync();

        // Possibly it's just time for a new sync run
        const auto pta = f->accountState()->account()->capabilities().remotePollInterval();
        bool forceSyncIntervalExpired = msecsSinceSync > ConfigFile().forceSyncInterval(pta);
        if (forceSyncIntervalExpired) {
            qCInfo(lcFolderMan) << "Scheduling folder" << f->path()
                                << "because it has been" << msecsSinceSync.count() << "ms "
                                << "since the last sync";

            scheduleFolder(f);
            continue;
        }

        // Retry a couple of times after failure; or regularly if requested
        bool syncAgain =
            (f->consecutiveFailingSyncs() > 0 && f->consecutiveFailingSyncs() < 3)
            || f->syncEngine().isAnotherSyncNeeded() == DelayedFollowUp;
        auto syncAgainDelay = std::chrono::seconds(10); // 10s for the first retry-after-fail
        if (f->consecutiveFailingSyncs() > 1)
            syncAgainDelay = std::chrono::seconds(60); // 60s for each further attempt
        if (syncAgain && msecsSinceSync > syncAgainDelay) {
            qCInfo(lcFolderMan) << "Scheduling folder" << f->path()
                                << ", the last" << f->consecutiveFailingSyncs() << "syncs failed"
                                << ", anotherSyncNeeded" << f->syncEngine().isAnotherSyncNeeded()
                                << ", last status:" << f->syncResult().statusString()
                                << ", time since last sync:" << msecsSinceSync.count();

            scheduleFolder(f);
            continue;
        }

        // Do we want to retry failing syncs or another-sync-needed runs more often?
    }
}

bool FolderMan::isAnySyncRunning() const
{
    if (_currentSyncFolder)
        return true;

    for (auto f : _folders) {
        if (f->isSyncRunning())
            return true;
    }
    return false;
}

void FolderMan::slotFolderSyncStarted()
{
    auto f = qobject_cast<Folder *>(sender());
    OC_ASSERT(f);
    if (!f)
        return;

    qCInfo(lcFolderMan) << ">========== Sync started for folder ["
                        << f->shortGuiLocalPath()
                        << "] of account ["
                        << f->accountState()->account()->displayName()
                        << "] with remote ["
                        << f->remoteUrl().toDisplayString()
                        << "]";
}

/*
  * a folder indicates that its syncing is finished.
  * Start the next sync after the system had some milliseconds to breath.
  * This delay is particularly useful to avoid late file change notifications
  * (that we caused ourselves by syncing) from triggering another spurious sync.
  */
void FolderMan::slotFolderSyncFinished(const SyncResult &)
{
    auto f = qobject_cast<Folder *>(sender());
    OC_ASSERT(f);
    if (!f)
        return;

    qCInfo(lcFolderMan) << "<========== Sync finished for folder ["
                        << f->shortGuiLocalPath()
                        << "] of account ["
                        << f->accountState()->account()->displayName()
                        << "] with remote ["
                        << f->remoteUrl().toDisplayString()
                        << "]";
    if (f == _currentSyncFolder) {
        _lastSyncFolder = _currentSyncFolder;
        _currentSyncFolder = nullptr;
    }
    if (!isAnySyncRunning())
        startScheduledSyncSoon();
}

Folder *FolderMan::addFolder(AccountStatePtr accountState, const FolderDefinition &folderDefinition)
{
    // Choose a db filename
    auto definition = folderDefinition;
    definition.journalPath = SyncJournalDb::makeDbName(folderDefinition.localPath());

    if (!ensureJournalGone(definition.absoluteJournalPath())) {
        return nullptr;
    }

    auto vfs = createVfsFromPlugin(folderDefinition.virtualFilesMode);
    if (!vfs) {
        qCWarning(lcFolderMan) << "Could not load plugin for mode" << folderDefinition.virtualFilesMode;
        return nullptr;
    }

    auto folder = addFolderInternal(definition, accountState, std::move(vfs));

    // Migration: The first account that's configured for a local folder shall
    // be saved in a backwards-compatible way.
    bool oneAccountOnly = true;
    for (auto *other : _folders) {
        if (other != folder && other->cleanPath() == folder->cleanPath()) {
            oneAccountOnly = false;
            break;
        }
    }

    if (folder) {
        folder->setSaveBackwardsCompatible(oneAccountOnly);
        folder->saveToSettings();
        emit folderSyncStateChange(folder);
        emit folderListChanged();
    }

#ifdef Q_OS_WIN
    _navigationPaneHelper.scheduleUpdateCloudStorageRegistry();
#endif
    return folder;
}

Folder *FolderMan::addFolderInternal(
    FolderDefinition folderDefinition,
    AccountStatePtr accountState,
    std::unique_ptr<Vfs> vfs)
{
    // ensure we don't add multiple legacy folders with the same id
    if (!OC_ENSURE(!folderDefinition.id().isEmpty() && !folder(folderDefinition.id()))) {
        folderDefinition._id = QUuid::createUuid().toByteArray(QUuid::WithoutBraces);
    }

    auto folder = new Folder(folderDefinition, accountState, std::move(vfs), this);

    qCInfo(lcFolderMan) << "Adding folder to Folder Map " << folder << folder->path();
    _folders.push_back(folder);
    if (folder->syncPaused()) {
        _disabledFolders.insert(folder);
    }

    // See matching disconnects in unloadFolder().
    if (!folder->hasSetupError()) {
        connect(folder, &Folder::syncStarted, this, &FolderMan::slotFolderSyncStarted);
        connect(folder, &Folder::syncFinished, this, &FolderMan::slotFolderSyncFinished);
        connect(folder, &Folder::syncStateChange, this, &FolderMan::slotForwardFolderSyncStateChange);
        connect(folder, &Folder::syncPausedChanged, this, &FolderMan::slotFolderSyncPaused);
        connect(folder, &Folder::canSyncChanged, this, &FolderMan::slotFolderCanSyncChanged);
        connect(&folder->syncEngine().syncFileStatusTracker(), &SyncFileStatusTracker::fileStatusChanged,
            _socketApi.data(), &SocketApi::broadcastStatusPushMessage);
        connect(folder, &Folder::watchedFileChangedExternally,
            &folder->syncEngine().syncFileStatusTracker(), &SyncFileStatusTracker::slotPathTouched);

        folder->registerFolderWatcher();
        registerFolderWithSocketApi(folder);
    }
    return folder;
}

Folder *FolderMan::folderForPath(const QString &path, QString *relativePath)
{
    QString absolutePath = QDir::cleanPath(path) + QLatin1Char('/');

    for (auto *folder : _folders) {
        const QString folderPath = folder->cleanPath() + QLatin1Char('/');

        if (absolutePath.startsWith(folderPath, (Utility::isWindows() || Utility::isMac()) ? Qt::CaseInsensitive : Qt::CaseSensitive)) {
            if (relativePath) {
                *relativePath = absolutePath.mid(folderPath.length());
                relativePath->chop(1); // we added a '/' above
            }
            return folder;
        }
    }

    if (relativePath)
        relativePath->clear();
    return nullptr;
}

QStringList FolderMan::findFileInLocalFolders(const QString &relPath, const AccountPtr acc)
{
    QStringList re;

    // We'll be comparing against Folder::remotePath which always starts with /
    QString serverPath = relPath;
    if (!serverPath.startsWith('/'))
        serverPath.prepend('/');

    for (auto *folder : _folders) {
        if (acc != nullptr && folder->accountState()->account() != acc) {
            continue;
        }
        if (!serverPath.startsWith(folder->remotePath()))
            continue;

        QString path = folder->cleanPath() + '/';
        path += serverPath.midRef(folder->remotePathTrailingSlash().length());
        if (QFile::exists(path)) {
            re.append(path);
        }
    }
    return re;
}

void FolderMan::removeFolder(Folder *f)
{
    if (!OC_ENSURE(f)) {
        return;
    }

    qCInfo(lcFolderMan) << "Removing " << f->path();

    const bool currentlyRunning = f->isSyncRunning();
    if (currentlyRunning) {
        // abort the sync now
        f->slotTerminateSync();
    }

    if (_scheduledFolders.removeAll(f) > 0) {
        emit scheduleQueueChanged();
    }

    f->setSyncPaused(true);
    f->wipeForRemoval();

    // remove the folder configuration
    f->removeFromSettings();

    unloadFolder(f);
    if (currentlyRunning) {
        // We want to schedule the next folder once this is done
        connect(f, &Folder::syncFinished,
            this, &FolderMan::slotFolderSyncFinished);
        // Let the folder delete itself when done.
        connect(f, &Folder::syncFinished, f, &QObject::deleteLater);
    } else {
        f->deleteLater();
    }

#ifdef Q_OS_WIN
    _navigationPaneHelper.scheduleUpdateCloudStorageRegistry();
#endif
    Q_EMIT folderRemoved(f);
    emit folderListChanged();
}

QString FolderMan::getBackupName(QString fullPathName) const
{
    if (fullPathName.endsWith("/"))
        fullPathName.chop(1);

    if (fullPathName.isEmpty())
        return QString();

    QString newName = fullPathName + tr(" (backup)");
    QFileInfo fi(newName);
    int cnt = 2;
    do {
        if (fi.exists()) {
            newName = fullPathName + tr(" (backup %1)").arg(cnt++);
            fi.setFile(newName);
        }
    } while (fi.exists());

    return newName;
}

bool FolderMan::startFromScratch(const QString &localFolder)
{
    if (localFolder.isEmpty()) {
        return false;
    }

    QFileInfo fi(localFolder);
    QDir parentDir(fi.dir());
    QString folderName = fi.fileName();

    // Adjust for case where localFolder ends with a /
    if (fi.isDir()) {
        folderName = parentDir.dirName();
        parentDir.cdUp();
    }

    if (fi.exists()) {
        // It exists, but is empty -> just reuse it.
        if (fi.isDir() && fi.dir().count() == 0) {
            qCDebug(lcFolderMan) << "startFromScratch: Directory is empty!";
            return true;
        }
        // Disconnect the socket api from the database to avoid that locking of the
        // db file does not allow to move this dir.
        Folder *f = folderForPath(localFolder);
        if (f) {
            if (localFolder.startsWith(f->path())) {
                _socketApi->slotUnregisterPath(f);
            }
            f->journalDb()->close();
            f->slotTerminateSync(); // Normally it should not be running, but viel hilft viel
        }

        // Make a backup of the folder/file.
        QString newName = getBackupName(parentDir.absoluteFilePath(folderName));
        QString renameError;
        if (!FileSystem::rename(fi.absoluteFilePath(), newName, &renameError)) {
            qCWarning(lcFolderMan) << "startFromScratch: Could not rename" << fi.absoluteFilePath()
                                   << "to" << newName << "error:" << renameError;
            return false;
        }
    }

    if (!parentDir.mkdir(fi.absoluteFilePath())) {
        qCWarning(lcFolderMan) << "startFromScratch: Could not mkdir" << fi.absoluteFilePath();
        return false;
    }

    return true;
}

void FolderMan::setDirtyProxy()
{
    for (auto *f : qAsConst(_folders)) {
        if (f) {
            if (f->accountState() && f->accountState()->account()
                && f->accountState()->account()->accessManager()) {
                // Need to do this so we do not use the old determined system proxy
                f->accountState()->account()->accessManager()->setProxy(
                    QNetworkProxy(QNetworkProxy::DefaultProxy));
            }
        }
    }
}

void FolderMan::setDirtyNetworkLimits()
{
    for (auto *f : qAsConst(_folders)) {
        // set only in busy folders. Otherwise they read the config anyway.
        if (f && f->isSyncRunning()) {
            f->setDirtyNetworkLimits();
        }
    }
}

TrayOverallStatusResult FolderMan::trayOverallStatus(const QVector<Folder *> &folders)
{
    TrayOverallStatusResult result;

    // if one of them has an error -> show error
    // if one is paused, but others ok, show ok
    //
    for (auto *folder : folders) {
        result.addResult(folder);
    }
    return result;
}

QString FolderMan::trayTooltipStatusString(
    const SyncResult &result, bool paused)
{
    QString folderMessage;
    switch (result.status()) {
    case SyncResult::Undefined:
        folderMessage = tr("Undefined State.");
        break;
    case SyncResult::NotYetStarted:
        folderMessage = tr("Waiting to start syncing.");
        break;
    case SyncResult::SyncPrepare:
        folderMessage = tr("Preparing for sync.");
        break;
    case SyncResult::SyncRunning:
        folderMessage = tr("Sync is running.");
        break;
    case SyncResult::Success:
    case SyncResult::Problem:
        if (result.hasUnresolvedConflicts()) {
            folderMessage = tr("Sync was successful, unresolved conflicts.");
        } else {
            folderMessage = tr("Last Sync was successful.");
        }
        break;
    case SyncResult::Error:
        break;
    case SyncResult::SetupError:
        folderMessage = tr("Setup Error.");
        break;
    case SyncResult::SyncAbortRequested:
        folderMessage = tr("User Abort.");
        break;
    case SyncResult::Paused:
        folderMessage = tr("Sync is paused.");
        break;
        // no default case on purpose, check compiler warnings
    }
    if (paused) {
        // sync is disabled.
        folderMessage = tr("%1 (Sync is paused)").arg(folderMessage);
    }
    return folderMessage;
}

static QString checkPathValidityRecursive(const QString &path)
{
    if (path.isEmpty()) {
        return FolderMan::tr("No valid folder selected!");
    }

#ifdef Q_OS_WIN
    Utility::NtfsPermissionLookupRAII ntfs_perm;
#endif
    const QFileInfo selFile(path);
    if (numberOfSyncJournals(selFile.filePath()) != 0) {
        return FolderMan::tr("The folder %1 is used in a folder sync connection!").arg(QDir::toNativeSeparators(selFile.filePath()));
    }

    if (!selFile.exists()) {
        const QString parentPath = selFile.path();
        if (parentPath != path)
            return checkPathValidityRecursive(parentPath);
        return FolderMan::tr("The selected path does not exist!");
    }

    if (!selFile.isDir()) {
        return FolderMan::tr("The selected path is not a folder!");
    }

    if (!selFile.isWritable()) {
        return FolderMan::tr("You have no permission to write to the selected folder!");
    }
    return QString();
}

// QFileInfo::canonicalPath returns an empty string if the file does not exist.
// This function also works with files that does not exist and resolve the symlinks in the
// parent directories.
static QString canonicalPath(const QString &path)
{
    QFileInfo selFile(path);
    if (!selFile.exists()) {
        const auto parentPath = selFile.dir().path();

        // It's possible for the parentPath to match the path
        // (possibly we've arrived at a non-existant drive root on Windows)
        // and recursing would be fatal.
        if (parentPath == path) {
            return path;
        }

        return canonicalPath(parentPath) + '/' + selFile.fileName();
    }
    return selFile.canonicalFilePath();
}

QString FolderMan::checkPathValidityForNewFolder(const QString &path) const
{
    // check if the local directory isn't used yet in another ownCloud sync
    const auto cs = Utility::fsCaseSensitivity();

    const QString userDir = QDir::cleanPath(canonicalPath(path)) + '/';
    for (auto f : _folders) {
        const QString folderDir = QDir::cleanPath(canonicalPath(f->path())) + '/';

        if (QString::compare(folderDir, userDir, cs) == 0) {
            return tr("There is already a sync from the server to this local folder. "
                      "Please pick another local folder!");
        }
        if (FileSystem::isChildPathOf(folderDir, userDir)) {
            return tr("The local folder %1 already contains a folder used in a folder sync connection. "
                      "Please pick another one!")
                .arg(QDir::toNativeSeparators(path));
        }

        if (FileSystem::isChildPathOf(userDir, folderDir)) {
            return tr("The local folder %1 is already contained in a folder used in a folder sync connection. "
                      "Please pick another one!")
                .arg(QDir::toNativeSeparators(path));
        }
    }
    const auto result = checkPathValidityRecursive(path);
    if (!result.isEmpty()) {
        return tr("%1 Please pick another one!").arg(result);
    }
    return {};
}

QString FolderMan::findGoodPathForNewSyncFolder(const QString &basePath) const
{
    QString folder = basePath;

    // If the parent folder is a sync folder or contained in one, we can't
    // possibly find a valid sync folder inside it.
    // Example: Someone syncs their home directory. Then ~/foobar is not
    // going to be an acceptable sync folder path for any value of foobar.
    const QString parentFolder = QFileInfo(folder).canonicalPath();
    if (FolderMan::instance()->folderForPath(parentFolder)) {
        // Any path with that parent is going to be unacceptable,
        // so just keep it as-is.
        return canonicalPath(basePath);
    }
    // Count attempts and give up eventually
    for (int attempt = 2; attempt < 100; ++attempt) {
        if (!QFileInfo::exists(folder)
            && FolderMan::instance()->checkPathValidityForNewFolder(folder).isEmpty()) {
            return canonicalPath(folder);
        }
        folder = basePath + QString::number(attempt);
    }
    return canonicalPath(basePath);
}

bool FolderMan::ignoreHiddenFiles() const
{
    if (_folders.empty()) {
        return true;
    }
    return _folders.first()->ignoreHiddenFiles();
}

void FolderMan::setIgnoreHiddenFiles(bool ignore)
{
    // Note that the setting will revert to 'true' if all folders
    // are deleted...
    for (auto *folder : qAsConst(_folders)) {
        folder->setIgnoreHiddenFiles(ignore);
        folder->saveToSettings();
    }
}

QQueue<Folder *> FolderMan::scheduleQueue() const
{
    return _scheduledFolders;
}

Folder *FolderMan::currentSyncFolder() const
{
    return _currentSyncFolder;
}

void FolderMan::restartApplication()
{
    if (Utility::isLinux()) {
        // restart:
        qCInfo(lcFolderMan) << "Restarting application NOW, PID" << qApp->applicationPid() << "is ending.";
        qApp->quit();
        QStringList args = qApp->arguments();
        QString prg = args.takeFirst();

        QProcess::startDetached(prg, args);
    } else {
        qCDebug(lcFolderMan) << "On this platform we do not restart.";
    }
}

Result<void, QString> FolderMan::unsupportedConfiguration(const QString &path) const
{
    auto it = _unsupportedConfigurationError.find(path);
    if (it == _unsupportedConfigurationError.end()) {
        it = _unsupportedConfigurationError.insert(path, [&]() -> Result<void, QString> {
            if (numberOfSyncJournals(path) > 1) {
                const QString error = tr("Multiple accounts are sharing the folder %1.\n"
                                         "This configuration is know to lead to dataloss and is no longer supported.\n"
                                         "Please consider removing this folder from the account and adding it again.")
                                          .arg(path);
                if (Theme::instance()->warnOnMultipleDb()) {
                    qCWarning(lcFolderMan) << error;
                    return error;
                } else {
                    qCWarning(lcFolderMan) << error << "this error is not displayed to the user as this is a branded"
                                           << "client and the error itself might be a false positive caused by a previous broken migration";
                }
            }
            return {};
        }());
    }
    return *it;
}

bool FolderMan::checkVfsAvailability(const QString &path, Vfs::Mode mode) const
{
    return unsupportedConfiguration(path) && Vfs::checkAvailability(path, mode);
}

Folder *FolderMan::addFolderFromWizard(AccountStatePtr accountStatePtr, const QString &localFolder, const QString &remotePath, const QUrl &webDavUrl, const QString &displayName, bool useVfs)
{
    if (!FolderMan::prepareFolder(localFolder)) {
        return {};
    }

    qCInfo(lcFolderMan) << "Adding folder definition for" << localFolder << remotePath;
    auto folderDefinition = FolderDefinition::createNewFolderDefinition(webDavUrl, displayName);
    folderDefinition.setLocalPath(localFolder);
    folderDefinition.setTargetPath(remotePath);
    folderDefinition.ignoreHiddenFiles = ignoreHiddenFiles();

    if (useVfs) {
        folderDefinition.virtualFilesMode = bestAvailableVfsMode();
    }

    auto newFolder = addFolder(accountStatePtr, folderDefinition);

    if (newFolder) {
        // With spaces we only handle the main folder
        if (!newFolder->groupInSidebar()) {
            Utility::setupFavLink(localFolder);
#ifdef Q_OS_WIN
            // TODO: move to setupFavLink
            // TODO: don't call setupFavLinkt if showInExplorerNavigationPane is false?
            if (_navigationPaneHelper.showInExplorerNavigationPane())
                folderDefinition.navigationPaneClsid = QUuid::createUuid();
#endif
        }
        if (folderDefinition.virtualFilesMode != Vfs::Off && useVfs)
            newFolder->setRootPinState(PinState::OnlineOnly);

        if (!ConfigFile().newBigFolderSizeLimit().first) {
            // The user already accepted the selective sync dialog. everything is in the white list
            newFolder->journalDb()->setSelectiveSyncList(SyncJournalDb::SelectiveSyncWhiteList,
                QStringList() << QLatin1String("/"));
        }
        qCDebug(lcFolderMan) << "Local sync folder" << localFolder << "successfully created!";
    } else {
        qCWarning(lcFolderMan) << "Failed to create local sync folder!";
    }
    return newFolder;
}

Folder *FolderMan::addFolderFromFolderWizardResult(AccountStatePtr accountStatePtr, const FolderWizard::Result &config)
{
    return addFolderFromWizard(accountStatePtr, config.localPath, config.remotePath, config.davUrl.toString(), config.displayName, config.useVirtualFiles);
}

QString FolderMan::suggestSyncFolder(const QUrl &server, const QString &displayName)
{
    return FolderMan::instance()->findGoodPathForNewSyncFolder(
        QDir::homePath() + QDir::separator() + tr("%1 - %2@%3").arg(OCC::Theme::instance()->defaultClientFolder(), displayName, server.host()));
}

bool FolderMan::prepareFolder(const QString &folder)
{
    if (!QFileInfo::exists(folder)) {
        if (!OC_ENSURE(QDir().mkpath(folder))) {
            return false;
        }
        FileSystem::setFolderMinimumPermissions(folder);

#ifdef Q_OS_WIN
        // First create a Desktop.ini so that the folder and favorite link show our application's icon.
        // TODO: as we only write the file once the path to owncloud.exe can be outdated
        QFile desktopIni(folder + QStringLiteral("/Desktop.ini"));
        if (desktopIni.exists()) {
            qCWarning(lcFolderMan) << desktopIni.fileName() << "already exists, not overwriting it to set the folder icon.";
        } else {
            qCInfo(lcFolderMan) << "Creating" << desktopIni.fileName() << "to set a folder icon in Explorer.";
            if (OC_ENSURE(desktopIni.open(QFile::WriteOnly))) {
                desktopIni.write("[.ShellClassInfo]\r\nIconResource=");
                desktopIni.write(QDir::toNativeSeparators(qApp->applicationFilePath()).toUtf8());
                desktopIni.write(",0\r\n");
                desktopIni.close();
            }

            const QString longFolderPath = FileSystem::longWinPath(folder);
            const QString longDesktopIniPath = FileSystem::longWinPath(desktopIni.fileName());
            // Set the folder as system and Desktop.ini as hidden+system for explorer to pick it.
            // https://msdn.microsoft.com/en-us/library/windows/desktop/cc144102
            const DWORD folderAttrs = GetFileAttributesW(reinterpret_cast<const wchar_t *>(longFolderPath.utf16()));
            SetFileAttributesW(reinterpret_cast<const wchar_t *>(longFolderPath.utf16()), folderAttrs | FILE_ATTRIBUTE_SYSTEM);
            SetFileAttributesW(reinterpret_cast<const wchar_t *>(longDesktopIniPath.utf16()), FILE_ATTRIBUTE_HIDDEN | FILE_ATTRIBUTE_SYSTEM);
        }
#endif
    }
    return true;
}

} // namespace OCC<|MERGE_RESOLUTION|>--- conflicted
+++ resolved
@@ -339,7 +339,6 @@
             folderDefinition._webDavUrl = account->account()->davUrl();
         }
 
-<<<<<<< HEAD
         // Migration: Old settings don't have journalPath
         if (folderDefinition.journalPath.isEmpty()) {
             folderDefinition.journalPath = defaultJournalPath;
@@ -354,15 +353,6 @@
             && !QFile::exists(folderDefinition.absoluteJournalPath())) {
             folderDefinition.journalPath = defaultJournalPath;
         }
-=======
-            Folder *f = addFolderInternal(std::move(folderDefinition), account.data(), std::move(vfs));
-            if (f) {
-                // Migration: Mark folders that shall be saved in a backwards-compatible way
-                if (backwardsCompatible)
-                    f->setSaveBackwardsCompatible(true);
-                if (foldersWithPlaceholders)
-                    f->setSaveInFoldersWithPlaceholders();
->>>>>>> f5f95524
 
         // Migration: If an old .csync_journal.db is found, move it to the new name.
         if (backwardsCompatible) {
@@ -376,13 +366,6 @@
         }
 
         if (Folder *f = addFolderInternal(std::move(folderDefinition), account, std::move(vfs))) {
-            // Migrate the old "usePlaceholders" setting to the root folder pin state
-            if (settings.value(versionC(), 1).toInt() == 1
-                && settings.value(QLatin1String("usePlaceholders"), false).toBool()) {
-                qCInfo(lcFolderMan) << "Migrate: From usePlaceholders to PinState::OnlineOnly";
-                f->setRootPinState(PinState::OnlineOnly);
-            }
-
             // Migration: Mark folders that shall be saved in a backwards-compatible way
             if (backwardsCompatible)
                 f->setSaveBackwardsCompatible(true);
@@ -1447,9 +1430,6 @@
                 folderDefinition.navigationPaneClsid = QUuid::createUuid();
 #endif
         }
-        if (folderDefinition.virtualFilesMode != Vfs::Off && useVfs)
-            newFolder->setRootPinState(PinState::OnlineOnly);
-
         if (!ConfigFile().newBigFolderSizeLimit().first) {
             // The user already accepted the selective sync dialog. everything is in the white list
             newFolder->journalDb()->setSelectiveSyncList(SyncJournalDb::SelectiveSyncWhiteList,
