/*
 * Copyright (C) Lisa Reese <lisa.reese@kiteworks.com>
 *
 * This program is free software; you can redistribute it and/or modify
 * it under the terms of the GNU General Public License as published by
 * the Free Software Foundation; either version 2 of the License, or
 * (at your option) any later version.
 *
 * This program is distributed in the hope that it will be useful, but
 * WITHOUT ANY WARRANTY; without even the implied warranty of MERCHANTABILITY
 * or FITNESS FOR A PARTICULAR PURPOSE. See the GNU General Public License
 * for more details.
 */
#include "oauthpagecontroller.h"

#include "accessmanager.h"
#include "accountmanager.h"
#include "networkadapters/fetchcapabilitiesadapter.h"
#include "networkadapters/userinfoadapter.h"
#include "networkadapters/webfingerlookupadapter.h"
#include "resources.h"
#include "template.h"
#include "theme.h"

#include <QBuffer>
#include <QClipboard>
#include <QHBoxLayout>
#include <QImageReader>
#include <QLabel>
#include <QLineEdit>
#include <QPushButton>
#include <QSignalBlocker>
#include <QToolTip>
#include <QVBoxLayout>
#include <QWizardPage>

namespace OCC {

OAuthPageController::OAuthPageController(QWizardPage *page, AccessManager *accessManager, QObject *parent)
    : QObject{parent}
    , _page(page)
    , _accessManager(accessManager)
    , _oauth(nullptr)
{
    buildPage();
    connect(QGuiApplication::clipboard(), &QClipboard::dataChanged, this, &OAuthPageController::clipboardChanged);
}

void OAuthPageController::buildPage()
{
    if (!_page)
        return;

    QString appName = Theme::instance()->appNameGUI();

    QLabel *logoLabel = new QLabel({}, _page);
    logoLabel->setPixmap(Theme::instance()->wizardHeaderLogo().pixmap(200, 100));
    logoLabel->setAlignment(Qt::AlignCenter);
    logoLabel->setSizePolicy(QSizePolicy::Expanding, QSizePolicy::Fixed);
    logoLabel->setAccessibleName(tr("Application Name Logo %1").arg(appName));

    QLabel *instructionLabel =
        new QLabel(tr("Leave this screen open. A sign in prompt will appear in your web browser to connect you to the following address."), _page);
    QFont font = instructionLabel->font();
    font.setPixelSize(14);
    instructionLabel->setFont(font);
    instructionLabel->setWordWrap(true);
    instructionLabel->setAlignment(Qt::AlignCenter);
    instructionLabel->setSizePolicy(QSizePolicy::Expanding, QSizePolicy::Fixed);

    _urlField = new QLabel(_page);
    _urlField->setSizePolicy(QSizePolicy::Expanding, QSizePolicy::Fixed);
<<<<<<< HEAD
    _urlField->setAccessibleDescription(tr("URL to sign in"));
=======
    _urlField->setEnabled(false);
    _urlField->setAccessibleName(tr("Sign in URL")); // Prevent screen readers from reading the full URL!!!
    _urlField->setAccessibleDescription(tr("To copy the sign in URL to the clipboard, use the copy button"));
>>>>>>> 9316cc1b

    _copyButton = new QPushButton(copyIcon(), QString(), _page);
    _copyButton->setFlat(true);
    _copyButton->setContentsMargins(0, 0, 0, 0);
    _copyButton->setFixedSize(_urlField->height(), _urlField->height());
    _copyButton->setAccessibleDescription(tr("Copy URL to sign in"));
    _copyButton->installEventFilter(this);
    connect(_copyButton, &QPushButton::clicked, this, &OAuthPageController::copyUrlClicked);

    _errorField = new QLabel(QString(), _page);
    QPalette errorPalette = _errorField->palette();
    errorPalette.setColor(QPalette::Text, Qt::red);
    _errorField->setPalette(errorPalette);
    _errorField->setSizePolicy(QSizePolicy::Expanding, QSizePolicy::Fixed);
    _errorField->setWordWrap(true);
    _errorField->setAlignment(Qt::AlignLeft);
    _errorField->setTextInteractionFlags(Qt::TextSelectableByKeyboard | Qt::TextSelectableByMouse);

    QLabel *footerLogoLabel = nullptr;
    if (!Theme::instance()->wizardFooterLogo().isNull()) {
        footerLogoLabel = new QLabel({}, _page);
        footerLogoLabel->setPixmap(Theme::instance()->wizardFooterLogo().pixmap(100, 52));
        footerLogoLabel->setAlignment(Qt::AlignCenter);
        footerLogoLabel->setSizePolicy(QSizePolicy::Expanding, QSizePolicy::Fixed);

        footerLogoLabel->setAccessibleName(tr("Additional logo defined by the organization"));
    }

    QVBoxLayout *layout = new QVBoxLayout();
    layout->setContentsMargins(50, 0, 50, 0);
    layout->setSpacing(12);
    layout->addStretch(1);
    layout->addWidget(logoLabel, Qt::AlignCenter);
    layout->addSpacing(16);
    layout->addWidget(instructionLabel, Qt::AlignCenter);

    QHBoxLayout *urlAreaLayout = new QHBoxLayout();
    urlAreaLayout->setContentsMargins(0, 0, 0, 0);
    urlAreaLayout->setSpacing(0);
    urlAreaLayout->addWidget(_urlField, Qt::AlignLeft);
    urlAreaLayout->addWidget(_copyButton);
    layout->addLayout(urlAreaLayout, Qt::AlignCenter);

    layout->addWidget(_errorField, Qt::AlignLeft);

    if (footerLogoLabel)
        layout->addWidget(footerLogoLabel, Qt::AlignCenter);
    layout->addStretch(1);
    _page->setLayout(layout);

    // seed the copy button tooltip for the first go
    clipboardChanged();
}

void OAuthPageController::handleError(const QString &error)
{
    _errorField->setText(error);
    _results.error = error;
    Q_EMIT failure(_results);
}

QIcon OAuthPageController::copyIcon()
{
    // this is required because the background color of the wizard pages can be set via theme and we can't pick an icon
    // color that "fits" based on the current
    // normally we would want to cache this but for this very special one off case I don't think it makes sense
    const QString iconPath = QStringLiteral(":/client/resources/core/copy.svg");
    QPalette pagePalette = _page->palette();
    const QString color = pagePalette.color(QPalette::Text).name();
    QByteArray data = Resources::Template::renderTemplateFromFile(iconPath, {{QStringLiteral("color"), color}}).toUtf8();
    QBuffer buffer(&data);
    QImageReader iconReader(&buffer, "svg");
    return QIcon(QPixmap::fromImageReader(&iconReader));
}

void OAuthPageController::setLookupWebfingerUrls(bool lookup)
{
    _lookupWebfingerUrls = lookup;
}

void OAuthPageController::setServerUrl(const QUrl &url)
{
    _serverUrl = url;
}

void OAuthPageController::setAuthenticationUrl(const QUrl &url)
{
    _authUrl = url;
}

void OAuthPageController::copyUrlClicked()
{
    QClipboard *clipboard = QGuiApplication::clipboard();
    clipboard->setText(_authEndpoint);
}

// I was going to implement an event filter for the tooltip but I think the positioning is risky given our previous issues with popup stuff
// on mac and/or linux. This is also the simplest, least error prone way to do it imo.
void OAuthPageController::clipboardChanged()
{
    QClipboard *clipboard = QGuiApplication::clipboard();
    if (clipboard->text() == _authEndpoint)
        _copyButton->setToolTip(tr("URL copied"));
    else
        _copyButton->setToolTip(tr("Copy URL"));
}

bool OAuthPageController::validate()
{
    // this should have already been cleaned up after the auth routine but who knows. Never hurts to be sure.
    if (_oauth) {
        delete _oauth;
        _oauth = nullptr;
    }
    // this is a little bit tricky. Because we "auto advance" the wizard to the next page when the oauth step has succeeded, validate
    // will be called *twice*
    // first when the page change triggers the authentication step in the browser, then a second time when we auto-advance after the main controller has
    // received the success signal.
    // In the first call to validate, we always return false because we don't yet know if the asynchronous oauth routine has succeeded.
    // the slot for handling the authentication result sets _oauthCompleted to true when all checks have passed,
    // so the second call to validate triggered by programmatically advancing the page, returns true.
    // we always reset the _oauthCompleted flag after success in case the user wants to go back to reauthenticate for whatever reason, they will start from
    // scratch.
    if (_oauthCompleted) {
        _oauthCompleted = false;
        return true;
    }

    _results = {};
    _errorField->clear();
    _authEndpoint.clear();
    _urlField->clear();

    _oauth = new OAuth(_authUrl, {}, _accessManager.get(), this);
    // if we ever need to split out the auth link calculation, it's coming from fetchWellKnown which is a subset of
    // the "full" authentication routine in the oauth impl
    connect(_oauth, &OAuth::authorisationLinkChanged, this, &OAuthPageController::authUrlReady);
    connect(_oauth, &OAuth::result, this, &OAuthPageController::handleOauthResult);
    _oauth->startAuthentication();
    return false;
}

void OAuthPageController::authUrlReady()
{
    _authEndpoint = _oauth->authorisationLink().toString(QUrl::FullyEncoded);
    Q_ASSERT(!_authEndpoint.isEmpty());

    QFontMetrics metrics(_urlField->font());
    QString elidedText = metrics.elidedText(_authEndpoint, Qt::ElideRight, _urlField->width());
    _urlField->setText(elidedText);
    // try to force an immediate repaint before the browser pops, so there is no chance that the oauth page appears "incomplete"
    // for a moment
    // note in my experience mac does not always honor repaint()s
    _page->repaint();
    _oauth->openBrowser();
}

void OAuthPageController::handleOauthResult(OAuth::Result result, const QString &token, const QString &refreshToken)
{
    QString extraHelp = tr("Please copy the authentication URL using the button above, and provide this information to support.");
    switch (result) {
    case OAuth::Result::LoggedIn: {
        _results.token = token;
        _results.refreshToken = refreshToken;
        // special note: if the original server url does not support webfinger, the _authUrl will equal the _serverUrl
        // HOWEVER, we can't use this fact to determine whether webfinger is in play as some webfinger impls return the original
        // _serverUrl (eg demo) as the authentication url and some don't (eg infinite).
        if (_lookupWebfingerUrls) {
            // it is important to use the original server url for the webfinger lookup because the webfinger authentication url *only* knows how to authenticate
            // the webfinger service actually lives in the original server url so we have to use that to look up the webfinger user info endpoints.
            WebFingerLookupAdapter lookup(_accessManager, token, _serverUrl);
            const WebFingerLookupResult webfingerResult = lookup.getResult();
            if (!webfingerResult.success()) {
                handleError(tr("Failed to look up webfinger instances: %1").arg(webfingerResult.error));
                return;
            } else {
                if (!webfingerResult.urls.isEmpty())
                    _results.webfingerUserUrl = webfingerResult.urls[0];
            }
        }

        // if we have successfully found a user info endpoint url using webfinger, that becomes our de facto url for further account related activities.
        // if webfinger is not in play we are just using the original server url.
        const QUrl userInfoUrl = _results.webfingerUserUrl.isEmpty() ? _serverUrl : _results.webfingerUserUrl;

        UserInfoAdapter infoAdapter(_accessManager, _results.token, userInfoUrl);
        UserInfoResult infoResult = infoAdapter.getResult();

        if (infoResult.success()) {
            if (AccountManager::instance()->accountForLoginExists(userInfoUrl, infoResult.userId)) {
                handleError(tr("You are already connected to an account with these credentials."));
                return;
            } else {
                _results.displayName = infoResult.displayName;
                _results.userId = infoResult.userId;
            }
        } else {
            handleError(infoResult.error);
            return;
        }

        // Finally, get the capabilities so we can block oc10 accounts. Checking for spaces support is not
        // great and this should be refined, but for now it's effective.
        FetchCapabilitiesAdapter fetchCapabilities(_accessManager, _results.token, userInfoUrl);
        FetchCapabilitiesResult capabilitiesResult = fetchCapabilities.getResult();
        if (!capabilitiesResult.success()) {
            // I don't think we want to display the core error message as it's stuff like json errors and not
            // useful to the user but we can change this after we have the discussion about error messages
            handleError(tr("Unable to retrieve capabilities from server."));
            break;
        }
        if (!capabilitiesResult.capabilities.spacesSupport().enabled) {
            handleError(tr("The server is not supported by this client."));
            break;
        } else
            _results.capabilities = capabilitiesResult.capabilities;

        _oauthCompleted = true;
        Q_EMIT success(_results);
        break;
    }
    case OAuth::Result::Error: {
        handleError(tr("Error while trying to log in to OAuth2-enabled server. %1").arg(extraHelp));
        break;
    }
        // todo: this is returned when the oauth routine can't open the browser with that url - this error is misleading as there are multiple
        // reasons this can fail! Needs further investigation
    case OAuth::Result::NotSupported: {
        // should never happen
        handleError(tr("Unable to open browser with provided URL. %1").arg(extraHelp));
        break;
    }
    case OAuth::Result::ErrorInsecureUrl: {
        handleError(tr("OAuth2 authentication requires a secured connection. %1").arg(extraHelp));
        break;
    }
    case OAuth::Result::ErrorIdPUnreachable: {
        handleError(tr("Authorization server unreachable. %1").arg(extraHelp));
        break;
    }
    };
    delete _oauth;
    _oauth = nullptr;
}
}<|MERGE_RESOLUTION|>--- conflicted
+++ resolved
@@ -70,13 +70,10 @@
 
     _urlField = new QLabel(_page);
     _urlField->setSizePolicy(QSizePolicy::Expanding, QSizePolicy::Fixed);
-<<<<<<< HEAD
-    _urlField->setAccessibleDescription(tr("URL to sign in"));
-=======
+
     _urlField->setEnabled(false);
     _urlField->setAccessibleName(tr("Sign in URL")); // Prevent screen readers from reading the full URL!!!
     _urlField->setAccessibleDescription(tr("To copy the sign in URL to the clipboard, use the copy button"));
->>>>>>> 9316cc1b
 
     _copyButton = new QPushButton(copyIcon(), QString(), _page);
     _copyButton->setFlat(true);
