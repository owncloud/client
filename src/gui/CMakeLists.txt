project(gui)
set(CMAKE_AUTOMOC TRUE)

add_subdirectory(updater)

#TODO Move resources files
qt_add_resources(MIRALL_RC_SRC ../../client.qrc)
if ( IS_DIRECTORY ${OEM_THEME_DIR} )
    qt_add_resources(MIRALL_RC_SRC ${OEM_THEME_DIR}/theme.qrc)
    set(theme_dir ${OEM_THEME_DIR}/theme)
else()
    qt_add_resources(MIRALL_RC_SRC ../../theme.qrc)
    set(theme_dir ${CMAKE_SOURCE_DIR}/theme)
endif()

set(client_UI
    accountsettings.ui
    folderwizardsourcepage.ui
    folderwizardtargetpage.ui
    generalsettings.ui
    ignorelisteditor.ui
    networksettings.ui
    protocolwidget.ui
    activitywidget.ui
    synclogdialog.ui
    settingsdialog.ui
    sharedialog.ui
    sharelinkwidget.ui
    shareusergroupwidget.ui
    sharewidget.ui
    sslerrordialog.ui
    owncloudsetuppage.ui
    addcertificatedialog.ui
    proxyauthdialog.ui
    notificationwidget.ui
    wizard/owncloudadvancedsetuppage.ui
    wizard/owncloudconnectionmethoddialog.ui
    wizard/owncloudhttpcredspage.ui
    wizard/owncloudsetupnocredspage.ui
    wizard/owncloudwizardresultpage.ui
)

qt_wrap_ui(client_UI_SRCS ${client_UI})

set(client_SRCS
    accountmanager.cpp
    accountsettings.cpp
    application.cpp
    folder.cpp
    folderman.cpp
    folderstatusmodel.cpp
    folderstatusdelegate.cpp
    folderwatcher.cpp
    folderwizard.cpp
    generalsettings.cpp
    ignorelisteditor.cpp
    logbrowser.cpp
    networksettings.cpp
    ocsjob.cpp
    ocssharejob.cpp
    ocsshareejob.cpp
    openfilemanager.cpp
    owncloudgui.cpp
    owncloudsetupwizard.cpp
    protocolwidget.cpp
    activitydata.cpp
    activitylistmodel.cpp
    activitywidget.cpp
    activityitemdelegate.cpp
    selectivesyncdialog.cpp
    settingsdialog.cpp
    share.cpp
    sharedialog.cpp
    sharelinkwidget.cpp
    shareusergroupwidget.cpp
    sharee.cpp
    socketapi.cpp
    sslbutton.cpp
    sslerrordialog.cpp
    syncrunfilelog.cpp
    systray.cpp
    thumbnailjob.cpp
    quotainfo.cpp
    accountstate.cpp
    addcertificatedialog.cpp
    authenticationdialog.cpp
    proxyauthhandler.cpp
    proxyauthdialog.cpp
    synclogdialog.cpp
<<<<<<< HEAD
    tooltipupdater.cpp
=======
    notificationwidget.cpp
    notificationconfirmjob.cpp
    servernotificationhandler.cpp
>>>>>>> 885f8b38
    creds/credentialsfactory.cpp
    creds/httpcredentialsgui.cpp
    creds/shibbolethcredentials.cpp
    creds/shibboleth/shibbolethwebview.cpp
    creds/shibboleth/shibbolethuserjob.cpp
    wizard/postfixlineedit.cpp
    wizard/abstractcredswizardpage.cpp
    wizard/owncloudadvancedsetuppage.cpp
    wizard/owncloudconnectionmethoddialog.cpp
    wizard/owncloudhttpcredspage.cpp
    wizard/owncloudsetuppage.cpp
    wizard/owncloudshibbolethcredspage.cpp
    wizard/owncloudwizardcommon.cpp
    wizard/owncloudwizard.cpp
    wizard/owncloudwizardresultpage.cpp
    ../3rdparty/qjson/json.cpp
)


set(updater_SRCS
    updater/ocupdater.cpp
    updater/updateinfo.cpp
    updater/updater.cpp
)

IF( APPLE )
    list(APPEND client_SRCS cocoainitializer_mac.mm)
    list(APPEND client_SRCS settingsdialogmac.cpp)
    list(APPEND client_SRCS socketapisocket_mac.mm)
    list(APPEND client_SRCS systray.mm)
    list(APPEND client_SRCS clipboard.mm)

    if(SPARKLE_FOUND)
       # Define this, we need to check in updater.cpp
       add_definitions( -DHAVE_SPARKLE )
       list(APPEND updater_SRCS updater/sparkleupdater_mac.mm)
   endif()
ENDIF()

IF( NOT WIN32 AND NOT APPLE )
set(client_SRCS ${client_SRCS} folderwatcher_linux.cpp)
ENDIF()
IF( WIN32 )
set(client_SRCS ${client_SRCS} folderwatcher_win.cpp)
ENDIF()
IF( APPLE )
list(APPEND client_SRCS folderwatcher_mac.cpp)
ENDIF()

set(3rdparty_SRC
    ../3rdparty/QProgressIndicator/QProgressIndicator.cpp
    ../3rdparty/qtlockedfile/qtlockedfile.cpp
    ../3rdparty/qtsingleapplication/qtlocalpeer.cpp
    ../3rdparty/qtsingleapplication/qtsingleapplication.cpp
    ../3rdparty/qtsingleapplication/qtsinglecoreapplication.cpp
    ../3rdparty/certificates/p12topem.cpp
   )

if (APPLE)
    list(APPEND 3rdparty_SRC
        ../3rdparty/qtmacgoodies/src/macpreferenceswindow.mm
        ../3rdparty/qtmacgoodies/src/macstandardicon.mm
        ../3rdparty/qtmacgoodies/src/macwindow.mm
        )
endif()

if(NOT WIN32)
   list(APPEND 3rdparty_SRC ../3rdparty/qtlockedfile/qtlockedfile_unix.cpp)
else()
   list(APPEND 3rdparty_SRC ../3rdparty/qtlockedfile/qtlockedfile_win.cpp )
endif()

set(3rdparty_INC
    ${CMAKE_SOURCE_DIR}/src/3rdparty/qjson
    ${CMAKE_SOURCE_DIR}/src/3rdparty/QProgressIndicator
    ${CMAKE_SOURCE_DIR}/src/3rdparty/qtlockedfile
    ${CMAKE_SOURCE_DIR}/src/3rdparty/qtmacgoodies/src
    ${CMAKE_SOURCE_DIR}/src/3rdparty/qtsingleapplication
    )

include_directories(${3rdparty_INC})
include_directories(${OPENSSL_INCLUDE_DIR})

# csync is required.
include_directories(${CMAKE_SOURCE_DIR}/csync/src
                    ${CMAKE_BINARY_DIR}/csync
                    ${CMAKE_BINARY_DIR}/csync/src
                   )

include_directories(../libsync ${CMAKE_CURRENT_BINARY_DIR}/../libsync)
include_directories(${CMAKE_CURRENT_SOURCE_DIR}
                    ${CMAKE_CURRENT_BINARY_DIR}
                   )


qt_add_translation(client_I18N ${TRANSLATIONS})

IF( WIN32 )
    configure_file(
      ${CMAKE_CURRENT_SOURCE_DIR}/version.rc.in
      ${CMAKE_CURRENT_BINARY_DIR}/version.rc
      @ONLY)
    set(client_version ${CMAKE_CURRENT_BINARY_DIR}/version.rc)
ENDIF()

set( final_src
    ${MIRALL_RC_SRC}
    ${client_SRCS}
    ${client_UI_SRCS}
    ${client_version}
    ${guiMoc}
    ${client_I18N}
    ${3rdparty_SRC}
    ${3rdparty_MOC}
)

if(QTKEYCHAIN_FOUND OR QT5KEYCHAIN_FOUND)
    list(APPEND libsync_LINK_TARGETS ${QTKEYCHAIN_LIBRARY})
    include_directories(${QTKEYCHAIN_INCLUDE_DIR})
endif()

# add executable icon on windows and osx
include( AddAppIconMacro )
set(ownCloud_old ${ownCloud})

# set an icon_app_name. For historical reasons we can not use the
# application_shortname for ownCloud but must rather set it manually.
if ( EXISTS ${OEM_THEME_DIR}/OEM.cmake )
    set(ICON_APP_NAME ${APPLICATION_SHORTNAME})
else()
    set(ICON_APP_NAME "owncloud")
endif()

kde4_add_app_icon( ownCloud "${theme_dir}/colored/${ICON_APP_NAME}-icon*.png")
list(APPEND final_src ${ownCloud})
set(ownCloud ${ownCloud_old})

if (WITH_DBUS)
    set(ADDITIONAL_APP_MODULES DBus)
endif(WITH_DBUS)

if(NOT BUILD_OWNCLOUD_OSX_BUNDLE)

    if(NOT WIN32)
        file( GLOB _icons "${theme_dir}/colored/${ICON_APP_NAME}-icon-*.png" )
        foreach( _file ${_icons} )
            string( REPLACE "${theme_dir}/colored/${ICON_APP_NAME}-icon-" "" _res ${_file} )
            string( REPLACE ".png" "" _res ${_res} )
        install( FILES ${_file} RENAME ${ICON_APP_NAME}.png DESTINATION ${DATADIR}/icons/hicolor/${_res}x${_res}/apps )
        endforeach( _file )
    endif(NOT WIN32)

    install(FILES ${client_I18N} DESTINATION ${SHAREDIR}/${APPLICATION_EXECUTABLE}/i18n)

    # we may not add MACOSX_BUNDLE here, if not building one

    # add_executable( ${APPLICATION_EXECUTABLE} main.cpp ${final_src})
    add_executable( ${APPLICATION_EXECUTABLE} WIN32 main.cpp ${final_src})
    qt5_use_modules(${APPLICATION_EXECUTABLE} Widgets Network Xml WebKitWidgets Sql ${ADDITIONAL_APP_MODULES})
else()
    # set(CMAKE_INSTALL_PREFIX ".") # Examples use /Applications. hurmpf.
    set(MACOSX_BUNDLE_ICON_FILE "ownCloud.icns")

    # we must add MACOSX_BUNDLE only if building a bundle
    add_executable( ${APPLICATION_EXECUTABLE} WIN32 MACOSX_BUNDLE main.cpp ${final_src})
    qt5_use_modules(${APPLICATION_EXECUTABLE} Widgets Network Xml WebKitWidgets Sql  ${ADDITIONAL_APP_MODULES})

    set (QM_DIR ${OWNCLOUD_OSX_BUNDLE}/Contents/Resources/Translations)
    install(FILES ${client_I18N} DESTINATION ${QM_DIR})
    get_target_property(_qmake Qt5::qmake LOCATION)
    execute_process(COMMAND ${_qmake} -query QT_INSTALL_TRANSLATIONS
        OUTPUT_VARIABLE QT_TRANSLATIONS_DIR
        OUTPUT_STRIP_TRAILING_WHITESPACE
    )
    file(GLOB qt_I18N ${QT_TRANSLATIONS_DIR}/qt_??.qm ${QT_TRANSLATIONS_DIR}/qt_??_??.qm)
    install(FILES ${qt_I18N} DESTINATION ${QM_DIR})
    file(GLOB qtbase_I18N ${QT_TRANSLATIONS_DIR}/qtbase_??.qm ${QT_TRANSLATIONS_DIR}/qt_??_??.qm)
    install(FILES ${qtbase_I18N} DESTINATION ${QM_DIR})
    file(GLOB qtkeychain_I18N ${QT_TRANSLATIONS_DIR}/qtkeychain*.qm)
    install(FILES ${qtkeychain_I18N} DESTINATION ${QM_DIR})
endif()

add_library(updater STATIC ${updater_SRCS} ${updaterMoc})
target_link_libraries(updater ${synclib_NAME})
qt5_use_modules(updater Widgets Network Xml)

set_target_properties( ${APPLICATION_EXECUTABLE} PROPERTIES
        RUNTIME_OUTPUT_DIRECTORY  ${BIN_OUTPUT_DIRECTORY}
)
# Only relevant for Linux? On OS X it by default properly checks in the bundle directory next to the exe
set_target_properties( ${APPLICATION_EXECUTABLE} PROPERTIES
	INSTALL_RPATH "${CMAKE_INSTALL_PREFIX}/${LIB_INSTALL_DIR}/${APPLICATION_EXECUTABLE}" )

target_link_libraries( ${APPLICATION_EXECUTABLE} ${QT_LIBRARIES} )
target_link_libraries( ${APPLICATION_EXECUTABLE} ${synclib_NAME} )
target_link_libraries( ${APPLICATION_EXECUTABLE} updater )
target_link_libraries( ${APPLICATION_EXECUTABLE} ${OS_SPECIFIC_LINK_LIBRARIES} )

if(WITH_CRASHREPORTER)
    target_link_libraries( ${APPLICATION_EXECUTABLE} crashreporter-handler)
    include_directories( "../3rdparty/libcrashreporter-qt/src/" )

    if(UNIX AND NOT MAC)
        find_package(Threads REQUIRED)
        target_link_libraries( ${APPLICATION_EXECUTABLE} ${CMAKE_THREAD_LIBS_INIT})
    endif()
endif()

install(TARGETS ${APPLICATION_EXECUTABLE}
        RUNTIME DESTINATION bin
        LIBRARY DESTINATION lib
        ARCHIVE DESTINATION lib
        BUNDLE  DESTINATION "."
 )


# FIXME: The following lines are dup in src/gui and src/cmd because it needs to be done after both are installed
#FIXME: find a nice solution to make the second if(BUILD_OWNCLOUD_OSX_BUNDLE) unnecessary
# currently it needs to be done because the code right above needs to be executed no matter
# if building a bundle or not and the install_qt4_executable needs to be called afterwards
if(BUILD_OWNCLOUD_OSX_BUNDLE AND NOT BUILD_LIBRARIES_ONLY)
   get_target_property (QT_QMAKE_EXECUTABLE Qt5::qmake IMPORTED_LOCATION)
   install(CODE "
    message(STATUS \"Deploying (Qt) dependencies and fixing library paths...\")
    execute_process(COMMAND \"${CMAKE_SOURCE_DIR}/admin/osx/macdeployqt.py\" ${CMAKE_INSTALL_PREFIX}/${OWNCLOUD_OSX_BUNDLE} ${QT_QMAKE_EXECUTABLE})
    " COMPONENT RUNTIME)
endif()

if(NOT BUILD_OWNCLOUD_OSX_BUNDLE AND NOT WIN32)
    configure_file(${CMAKE_SOURCE_DIR}/mirall.desktop.in
                   ${CMAKE_CURRENT_BINARY_DIR}/${APPLICATION_EXECUTABLE}.desktop)
    install(FILES  ${CMAKE_CURRENT_BINARY_DIR}/${APPLICATION_EXECUTABLE}.desktop DESTINATION ${DATADIR}/applications )
endif()
<|MERGE_RESOLUTION|>--- conflicted
+++ resolved
@@ -87,13 +87,10 @@
     proxyauthhandler.cpp
     proxyauthdialog.cpp
     synclogdialog.cpp
-<<<<<<< HEAD
     tooltipupdater.cpp
-=======
     notificationwidget.cpp
     notificationconfirmjob.cpp
     servernotificationhandler.cpp
->>>>>>> 885f8b38
     creds/credentialsfactory.cpp
     creds/httpcredentialsgui.cpp
     creds/shibbolethcredentials.cpp
