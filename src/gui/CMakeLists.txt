--- conflicted
+++ resolved
@@ -75,13 +75,10 @@
     creds/httpcredentialsgui.cpp
     creds/qmlcredentials.cpp
     creds/oauth.cpp
-<<<<<<< HEAD
     creds/credentials.cpp
     creds/requestauthenticationwidget.cpp
     creds/requestauthenticationcontroller.cpp
-=======
     creds/oauthhtmlpage.cpp
->>>>>>> 7b377f46
 
     models/activitylistmodel.cpp
     models/expandingheaderview.cpp
