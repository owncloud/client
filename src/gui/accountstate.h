/*
 * Copyright (C) by Daniel Molkentin <danimo@owncloud.com>
 *
 * This program is free software; you can redistribute it and/or modify
 * it under the terms of the GNU General Public License as published by
 * the Free Software Foundation; either version 2 of the License, or
 * (at your option) any later version.
 *
 * This program is distributed in the hope that it will be useful, but
 * WITHOUT ANY WARRANTY; without even the implied warranty of MERCHANTABILITY
 * or FITNESS FOR A PARTICULAR PURPOSE. See the GNU General Public License
 * for more details.
 */


#pragma once

#include "gui/owncloudguilib.h"

#include "connectionvalidator.h"
#include "creds/abstractcredentials.h"
#include "jobqueue.h"
#include "updateurldialog.h"
#include <QByteArray>
#include <QElapsedTimer>
#include <QPointer>
#include <memory>

class QDialog;
class QMessageBox;
class QSettings;

namespace OCC {

class Account;
class QuotaInfo;
class TlsErrorDialog;
class FetchServerSettingsJob;

/**
 * @brief Extra info about an ownCloud server account.
 * @ingroup gui
 */
class OWNCLOUDGUI_EXPORT AccountState : public QObject
{
    Q_OBJECT
    Q_PROPERTY(Account *account READ accountForQml CONSTANT)
    Q_PROPERTY(bool supportsSpaces READ supportsSpaces NOTIFY supportsSpacesChanged)
    Q_PROPERTY(bool isConnected READ isConnected NOTIFY isConnectedChanged)
    Q_PROPERTY(AccountState::State state READ state NOTIFY stateChanged)
    QML_ELEMENT
    QML_UNCREATABLE("Only created by AccountManager")

public:
    enum State {
        /// Not even attempting to connect, most likely because the
        /// user explicitly signed out or cancelled a credential dialog.
        SignedOut,

        /// Account would like to be connected but hasn't heard back yet.
        Disconnected,

        /// The account is successfully talking to the server.
        Connected,

        /// There's a temporary problem with talking to the server,
        /// don't bother the user too much and try again.
        ServiceUnavailable,

        /// Similar to ServiceUnavailable, but we know the server is down
        /// for maintenance
        MaintenanceMode,

        /// Could not communicate with the server for some reason.
        /// We assume this may resolve itself over time and will try
        /// again automatically.
        NetworkError,

        /// Server configuration error. (For example: unsupported version)
        ConfigurationError,

        /// We are currently asking the user for credentials
        AskingCredentials,

        Connecting
    };
    Q_ENUM(State)

    /// The actual current connectivity status.
    typedef ConnectionValidator::Status ConnectionStatus;

    ~AccountState() override;

    /** Creates an account state from settings and an Account object.
     *
     * Use from AccountManager with a prepared QSettings object only.
     */
    static std::unique_ptr<AccountState> loadFromSettings(AccountPtr account, const QSettings &settings);

    static std::unique_ptr<AccountState> fromNewAccount(AccountPtr account);

    /** Writes account state information to settings.
     *
     * It does not write the Account data.
     */
    void writeToSettings(QSettings &settings) const;

    AccountPtr account() const;

    ConnectionStatus connectionStatus() const;
    QStringList connectionErrors() const;

    State state() const;

    bool isSignedOut() const;

    [[nodiscard]] bool readyForSync() const;

    /** A user-triggered sign out which disconnects, stops syncs
     * for the account and forgets the password. */
    void signOutByUi();

    /** Tries to connect from scratch.
     *
     * Does nothing for signed out accounts.
     * Connected accounts will be disconnected and try anew.
     * Disconnected accounts will go to checkConnectivity().
     *
     * Useful for when network settings (proxy) change.
     */
    void freshConnectionAttempt();

    /// Move from SignedOut state to Disconnected (attempting to connect)
    void signIn();

    bool isConnected() const;

    // weather the account was created after spaces where implemented
    bool supportsSpaces() const;

    QuotaInfo *quotaInfo();

    /** Returns a new settings object for this account, already in the right groups. */
    std::unique_ptr<QSettings> settings();

    /** Mark the timestamp when the last successful ETag check happened for
     *  this account.
     *  The checkConnectivity() method uses the timestamp to save a call to
     *  the server to validate the connection if the last successful etag job
     *  was not so long ago.
     */
    void tagLastSuccessfullETagRequest(const QDateTime &tp);
    UpdateUrlDialog *updateUrlDialog(const QUrl &newUrl);

    /***
     * The account is setup for the first time, this may take some time
     */
    bool isSettingUp() const;
    void setSettingUp(bool settingUp);

public Q_SLOTS:
    /// Triggers a ping to the server to update state and
    /// connection status and errors.
    /// verifyServerState indicates that we must check the server
    void checkConnectivity(bool verifyServerState = false);

private:
    /// Use the account as parent
    explicit AccountState(AccountPtr account);

    void setState(State state);

Q_SIGNALS:
    void stateChanged(State state);
    void isConnectedChanged();
    void urlUpdated();
    void isSettingUpChanged();
    void supportsSpacesChanged();

protected Q_SLOTS:
    void slotConnectionValidatorResult(ConnectionValidator::Status status, const QStringList &errors);
    void slotInvalidCredentials();
    void slotCredentialsFetched();
    void slotCredentialsAsked();

private:
    Account *accountForQml() const;
    AccountPtr _account;
    JobQueueGuard _queueGuard;
    State _state;
    ConnectionStatus _connectionStatus;
    QStringList _connectionErrors;
    bool _waitingForNewCredentials;
    QDateTime _timeOfLastETagCheck;
    QPointer<UpdateUrlDialog> _updateUrlDialog;
    QPointer<TlsErrorDialog> _tlsDialog;
    bool _supportsSpaces = true;
    bool _settingUp = false;

    ConnectionValidator *_connectionValidator;
    void resetConnectionValidator();

    void connectAccount();
    void connectNetworkInformation();


    /**
     * Starts counting when the server starts being back up after 503 or
     * maintenance mode. The account will only become connected once this
     * timer exceeds the _maintenanceToConnectedDelay value.
     */
    QElapsedTimer _timeSinceMaintenanceOver;

    /**
     * Milliseconds for which to delay reconnection after 503/maintenance.
     */
    std::chrono::milliseconds _maintenanceToConnectedDelay;

    QuotaInfo *_quotaInfo = nullptr;

    QPointer<FetchServerSettingsJob> _fetchCapabilitiesJob;
<<<<<<< HEAD
=======

    void resetConnectionValidator();
>>>>>>> fdc1d708

};
}

Q_DECLARE_METATYPE(OCC::AccountState *)
Q_DECLARE_METATYPE(OCC::AccountStatePtr)<|MERGE_RESOLUTION|>--- conflicted
+++ resolved
@@ -219,11 +219,6 @@
     QuotaInfo *_quotaInfo = nullptr;
 
     QPointer<FetchServerSettingsJob> _fetchCapabilitiesJob;
-<<<<<<< HEAD
-=======
-
-    void resetConnectionValidator();
->>>>>>> fdc1d708
 
 };
 }
