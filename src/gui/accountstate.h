/*
 * Copyright (C) by Daniel Molkentin <danimo@owncloud.com>
 *
 * This program is free software; you can redistribute it and/or modify
 * it under the terms of the GNU General Public License as published by
 * the Free Software Foundation; either version 2 of the License, or
 * (at your option) any later version.
 *
 * This program is distributed in the hope that it will be useful, but
 * WITHOUT ANY WARRANTY; without even the implied warranty of MERCHANTABILITY
 * or FITNESS FOR A PARTICULAR PURPOSE. See the GNU General Public License
 * for more details.
 */


#pragma once

#include "gui/owncloudguilib.h"

#include "connectionvalidator.h"
#include "creds/abstractcredentials.h"
#include "jobqueue.h"
#include "updateurldialog.h"
#include <QByteArray>
#include <QElapsedTimer>
#include <QPointer>
#include <memory>

class QDialog;
class QMessageBox;
class QSettings;

namespace OCC {

class Account;
class QuotaInfo;
class TlsErrorDialog;
class FetchServerSettingsJob;

/**
 * @brief Extra info about an ownCloud server account.
 * @ingroup gui
 */
class OWNCLOUDGUI_EXPORT AccountState : public QObject
{
    Q_OBJECT
    Q_PROPERTY(Account *account READ accountForQml CONSTANT)
    Q_PROPERTY(bool supportsSpaces READ supportsSpaces NOTIFY supportsSpacesChanged)
    Q_PROPERTY(bool isConnected READ isConnected NOTIFY isConnectedChanged)
    Q_PROPERTY(AccountState::State state READ state NOTIFY stateChanged)
    QML_ELEMENT
    QML_UNCREATABLE("Only created by AccountManager")

public:
    enum State {
        /// Not even attempting to connect, most likely because the
        /// user explicitly signed out or cancelled a credential dialog.
        SignedOut,

        /// Account would like to be connected but hasn't heard back yet.
        Disconnected,

        /// The account is successfully talking to the server.
        Connected,

        /// There's a temporary problem with talking to the server,
        /// don't bother the user too much and try again.
        ServiceUnavailable,

        /// Similar to ServiceUnavailable, but we know the server is down
        /// for maintenance
        MaintenanceMode,

        /// Could not communicate with the server for some reason.
        /// We assume this may resolve itself over time and will try
        /// again automatically.
        NetworkError,

        /// Server configuration error. (For example: unsupported version)
        ConfigurationError,

        /// We are currently asking the user for credentials
        AskingCredentials,

        Connecting
    };
    Q_ENUM(State)

    /// The actual current connectivity status.
    typedef ConnectionValidator::Status ConnectionStatus;

    ~AccountState() override;

    /** Creates an account state from settings and an Account object.
     *
     * Use from AccountManager with a prepared QSettings object only.
     */
    static std::unique_ptr<AccountState> loadFromSettings(AccountPtr account, const QSettings &settings);

    static std::unique_ptr<AccountState> fromNewAccount(AccountPtr account);

    /** Writes account state information to settings.
     *
     * It does not write the Account data.
     */
    void writeToSettings(QSettings &settings) const;

    AccountPtr account() const;

    ConnectionStatus connectionStatus() const;
    QStringList connectionErrors() const;

    State state() const;

    bool isSignedOut() const;

    [[nodiscard]] bool readyForSync() const;

    /** A user-triggered sign out which disconnects, stops syncs
     * for the account and forgets the password. */
    void signOutByUi();

    /** Tries to connect from scratch.
     *
     * Does nothing for signed out accounts.
     * Connected accounts will be disconnected and try anew.
     * Disconnected accounts will go to checkConnectivity().
     *
     * Useful for when network settings (proxy) change.
     */
    void freshConnectionAttempt();

    /// Move from SignedOut state to Disconnected (attempting to connect)
    void signIn();

    bool isConnected() const;

    // weather the account was created after spaces where implemented
    bool supportsSpaces() const;

    QuotaInfo *quotaInfo();

    /** Returns a new settings object for this account, already in the right groups. */
    std::unique_ptr<QSettings> settings();

    /** Mark the timestamp when the last successful ETag check happened for
     *  this account.
     *  The checkConnectivity() method uses the timestamp to save a call to
     *  the server to validate the connection if the last successful etag job
     *  was not so long ago.
     */
    void tagLastSuccessfullETagRequest(const QDateTime &tp);
    UpdateUrlDialog *updateUrlDialog(const QUrl &newUrl);

    /***
     * The account is setup for the first time, this may take some time
     */
    bool isSettingUp() const;
    void setSettingUp(bool settingUp);

public Q_SLOTS:
    /// Triggers a ping to the server to update state and
    /// connection status and errors.
    /// verifyServerState indicates that we must check the server
    void checkConnectivity(bool verifyServerState = false);

private:
    /// Use the account as parent
    explicit AccountState(AccountPtr account);

    void setState(State state);

Q_SIGNALS:
    void stateChanged(State state);
    void isConnectedChanged();
    void urlUpdated();
    void isSettingUpChanged();
    void supportsSpacesChanged();

protected Q_SLOTS:
    void slotConnectionValidatorResult(ConnectionValidator::Status status, const QStringList &errors);
    void slotInvalidCredentials();
    void slotCredentialsFetched();
    void slotCredentialsAsked();

private:
    Account *accountForQml() const;
    AccountPtr _account;
    JobQueueGuard _queueGuard;
    State _state;
    ConnectionStatus _connectionStatus;
    QStringList _connectionErrors;
    bool _waitingForNewCredentials;
    QDateTime _timeOfLastETagCheck;
    QPointer<ConnectionValidator> _connectionValidator;
    QPointer<UpdateUrlDialog> _updateUrlDialog;
    QPointer<TlsErrorDialog> _tlsDialog;
    bool _supportsSpaces = true;

    bool _settingUp = false;

    /**
     * Starts counting when the server starts being back up after 503 or
     * maintenance mode. The account will only become connected once this
     * timer exceeds the _maintenanceToConnectedDelay value.
     */
    QElapsedTimer _timeSinceMaintenanceOver;

    /**
     * Milliseconds for which to delay reconnection after 503/maintenance.
     */
    std::chrono::milliseconds _maintenanceToConnectedDelay;

    QuotaInfo *_quotaInfo = nullptr;

    QPointer<FetchServerSettingsJob> _fetchCapabilitiesJob;
<<<<<<< HEAD
    void resetConnectionValidator();

    friend class SpaceMigration;
=======
>>>>>>> 363824d1
};
}

Q_DECLARE_METATYPE(OCC::AccountState *)
Q_DECLARE_METATYPE(OCC::AccountStatePtr)<|MERGE_RESOLUTION|>--- conflicted
+++ resolved
@@ -214,12 +214,9 @@
     QuotaInfo *_quotaInfo = nullptr;
 
     QPointer<FetchServerSettingsJob> _fetchCapabilitiesJob;
-<<<<<<< HEAD
+
     void resetConnectionValidator();
 
-    friend class SpaceMigration;
-=======
->>>>>>> 363824d1
 };
 }
 
