/*
 * Copyright (C) by Duncan Mac-Vicar P. <duncan@kde.org>
 * Copyright (C) by Daniel Molkentin <danimo@owncloud.com>
 * Copyright (C) by Klaas Freitag <freitag@owncloud.com>
 *
 * This program is free software; you can redistribute it and/or modify
 * it under the terms of the GNU General Public License as published by
 * the Free Software Foundation; either version 2 of the License, or
 * (at your option) any later version.
 *
 * This program is distributed in the hope that it will be useful, but
 * WITHOUT ANY WARRANTY; without even the implied warranty of MERCHANTABILITY
 * or FITNESS FOR A PARTICULAR PURPOSE. See the GNU General Public License
 * for more details.
 */
#include "config.h"

#include "account.h"
#include "accountmanager.h"
#include "accountstate.h"
#include "application.h"
#include "clientproxy.h"
#include "common/syncjournalfilerecord.h"
#include "common/version.h"
#include "common/vfs.h"
#include "configfile.h"
#include "creds/abstractcredentials.h"
#include "csync_exclude.h"
#include "filesystem.h"
#include "folder.h"
#include "folderman.h"
#include "localdiscoverytracker.h"
#include "logger.h"
#include "networkjobs.h"
#include "settingsdialog.h"
#include "socketapi/socketapi.h"
#include "syncengine.h"
#include "syncresult.h"
#include "syncrunfilelog.h"
#include "theme.h"

#include <QTimer>
#include <QUrl>
#include <QDir>
#include <QSettings>

#include <QMessageBox>
#include <QPushButton>
#include <QApplication>

using namespace std::chrono_literals;

namespace {

/*
 * [Accounts]
 * 1\Folders\4\version=2
 * 1\FoldersWithPlaceholders\3\version=3
 */
auto versionC()
{
    return QLatin1String("version");
}

auto davUrlC()
{
    return QLatin1String("davUrl");
}
auto displayNameC()
{
    return QLatin1String("displayString");
}

<<<<<<< HEAD
constexpr int SettingsVersionC = 5;
=======
auto deployedC()
{
    return QStringLiteral("deployed");
}

constexpr int WinVfsSettingsVersion = 4;
constexpr int SettingsVersion = 2;
>>>>>>> f8120c54
}

namespace OCC {

Q_LOGGING_CATEGORY(lcFolder, "gui.folder", QtInfoMsg)

Folder::Folder(const FolderDefinition &definition,
    AccountStatePtr accountState, std::unique_ptr<Vfs> vfs,
    QObject *parent)
    : QObject(parent)
    , _accountState(accountState)
    , _definition(definition)
    , _lastSyncDuration(0)
    , _consecutiveFailingSyncs(0)
    , _consecutiveFollowUpSyncs(0)
    , _journal(_definition.absoluteJournalPath())
    , _fileLog(new SyncRunFileLog)
    , _vfs(vfs.release())
{
    _timeSinceLastSyncStart.start();
    _timeSinceLastSyncDone.start();
    _timeSinceLastEtagCheckDone.start();

    SyncResult::Status status = SyncResult::NotYetStarted;
    if (definition.paused) {
        status = SyncResult::Paused;
    }
    _syncResult.setStatus(status);

    // check if the local path exists
    if (checkLocalPath()) {
        // those errors should not persist over sessions
        _journal.wipeErrorBlacklistCategory(SyncJournalErrorBlacklistRecord::Category::LocalSoftError);
        _engine.reset(new SyncEngine(_accountState->account(), webDavUrl(), path(), remotePath(), &_journal));
        // pass the setting if hidden files are to be ignored, will be read in csync_update
        _engine->setIgnoreHiddenFiles(_definition.ignoreHiddenFiles);

        ConfigFile::setupDefaultExcludeFilePaths(_engine->excludedFiles());
        if (!reloadExcludes()) {
            qCWarning(lcFolder, "Could not read system exclude file");
        }

        connect(_accountState.data(), &AccountState::isConnectedChanged, this, &Folder::canSyncChanged);
        connect(_engine.data(), &SyncEngine::rootEtag, this, &Folder::etagRetrievedFromSyncEngine);

        connect(_engine.data(), &SyncEngine::started, this, &Folder::slotSyncStarted, Qt::QueuedConnection);
        connect(_engine.data(), &SyncEngine::finished, this, &Folder::slotSyncFinished, Qt::QueuedConnection);

        connect(_engine.data(), &SyncEngine::aboutToRemoveAllFiles,
            this, &Folder::slotAboutToRemoveAllFiles);
        connect(_engine.data(), &SyncEngine::transmissionProgress, this, &Folder::slotTransmissionProgress);
        connect(_engine.data(), &SyncEngine::itemCompleted,
            this, &Folder::slotItemCompleted);
        connect(_engine.data(), &SyncEngine::newBigFolder,
            this, &Folder::slotNewBigFolderDiscovered);
        connect(_engine.data(), &SyncEngine::seenLockedFile, FolderMan::instance(), &FolderMan::slotSyncOnceFileUnlocks);
        connect(_engine.data(), &SyncEngine::aboutToPropagate,
            this, &Folder::slotLogPropagationStart);
        connect(_engine.data(), &SyncEngine::syncError, this, &Folder::slotSyncError);

        _scheduleSelfTimer.setSingleShot(true);
        _scheduleSelfTimer.setInterval(SyncEngine::minimumFileAgeForUpload);
        connect(&_scheduleSelfTimer, &QTimer::timeout,
            this, &Folder::slotScheduleThisFolder);

        connect(ProgressDispatcher::instance(), &ProgressDispatcher::folderConflicts,
            this, &Folder::slotFolderConflicts);
        connect(_engine.data(), &SyncEngine::excluded, this, [this](const QString &path, CSYNC_EXCLUDE_TYPE reason) {
            Q_EMIT ProgressDispatcher::instance()->excluded(this, path, reason);
        });

        _localDiscoveryTracker.reset(new LocalDiscoveryTracker);
        connect(_engine.data(), &SyncEngine::finished,
            _localDiscoveryTracker.data(), &LocalDiscoveryTracker::slotSyncFinished);
        connect(_engine.data(), &SyncEngine::itemCompleted,
            _localDiscoveryTracker.data(), &LocalDiscoveryTracker::slotItemCompleted);

        // Potentially upgrade suffix vfs to windows vfs
        OC_ENFORCE(_vfs);
        if (_definition.virtualFilesMode == Vfs::WithSuffix
            && _definition.upgradeVfsMode) {
            if (isVfsPluginAvailable(Vfs::WindowsCfApi)) {
                if (auto winvfs = createVfsFromPlugin(Vfs::WindowsCfApi)) {
                    // Wipe the existing suffix files from fs and journal
                    SyncEngine::wipeVirtualFiles(path(), _journal, *_vfs);

                    // Then switch to winvfs mode
                    _vfs.reset(winvfs.release());
                    _definition.virtualFilesMode = Vfs::WindowsCfApi;
                }
            }
            saveToSettings();
        }
        // Initialize the vfs plugin
        startVfs();
    }
}

Folder::~Folder()
{
    // If wipeForRemoval() was called the vfs has already shut down.
    if (_vfs)
        _vfs->stop();

    // Reset then engine first as it will abort and try to access members of the Folder
    _engine.reset();
}

bool Folder::checkLocalPath()
{
#ifdef Q_OS_WIN
    Utility::NtfsPermissionLookupRAII ntfs_perm;
#endif
    const QFileInfo fi(_definition.localPath());
    _canonicalLocalPath = fi.canonicalFilePath();
#ifdef Q_OS_MAC
    // Workaround QTBUG-55896  (Should be fixed in Qt 5.8)
    _canonicalLocalPath = _canonicalLocalPath.normalized(QString::NormalizationForm_C);
#endif
    if (_canonicalLocalPath.isEmpty()) {
        qCWarning(lcFolder) << "Broken symlink:" << _definition.localPath();
        _canonicalLocalPath = _definition.localPath();
    } else if (!_canonicalLocalPath.endsWith('/')) {
        _canonicalLocalPath.append('/');
    }

    QString error;
    if (fi.isDir() && fi.isReadable() && fi.isWritable()) {
        qCDebug(lcFolder) << "Checked local path ok";
        if (!_journal.open()) {
            error = tr("%1 failed to open the database.").arg(_definition.localPath());
        }
    } else {
        // Check directory again
        if (!FileSystem::fileExists(_definition.localPath(), fi)) {
            error = tr("Local folder %1 does not exist.").arg(_definition.localPath());
        } else if (!fi.isDir()) {
            error = tr("%1 should be a folder but is not.").arg(_definition.localPath());
        } else if (!fi.isReadable()) {
            error = tr("%1 is not readable.").arg(_definition.localPath());
        } else if (!fi.isWritable()) {
            error = tr("%1 is not writable.").arg(_definition.localPath());
        }
    }
    qCWarning(lcFolder) << error;
    if (!error.isEmpty()) {
        _syncResult.appendErrorString(error);
        _syncResult.setStatus(SyncResult::SetupError);
        return false;
    }
    return true;
}

SyncOptions Folder::loadSyncOptions()
{
    SyncOptions opt(_vfs);
    ConfigFile cfgFile;

    auto newFolderLimit = cfgFile.newBigFolderSizeLimit();
    opt._newBigFolderSizeLimit = newFolderLimit.first ? newFolderLimit.second * 1000LL * 1000LL : -1; // convert from MB to B
    opt._confirmExternalStorage = cfgFile.confirmExternalStorage();
    opt._moveFilesToTrash = cfgFile.moveToTrash();
    opt._vfs = _vfs;
    opt._parallelNetworkJobs = _accountState->account()->isHttp2Supported() ? 20 : 6;

    opt._initialChunkSize = cfgFile.chunkSize();
    opt._minChunkSize = cfgFile.minChunkSize();
    opt._maxChunkSize = cfgFile.maxChunkSize();
    opt._targetChunkUploadDuration = cfgFile.targetChunkUploadDuration();

    opt.fillFromEnvironmentVariables();
    opt.verifyChunkSizes();
    return opt;
}

QByteArray Folder::id() const
{
    return _definition.id();
}

QString Folder::displayName() const
{
    return _definition.displayName();
}

QString Folder::path() const
{
    return _canonicalLocalPath;
}

QString Folder::shortGuiLocalPath() const
{
    QString p = _definition.localPath();
    QString home = QDir::homePath();
    if (!home.endsWith('/')) {
        home.append('/');
    }
    if (p.startsWith(home)) {
        p = p.mid(home.length());
    }
    if (p.length() > 1 && p.endsWith('/')) {
        p.chop(1);
    }
    return QDir::toNativeSeparators(p);
}


bool Folder::ignoreHiddenFiles()
{
    bool re(_definition.ignoreHiddenFiles);
    return re;
}

void Folder::setIgnoreHiddenFiles(bool ignore)
{
    _definition.ignoreHiddenFiles = ignore;
}

QString Folder::cleanPath() const
{
    QString cleanedPath = QDir::cleanPath(_canonicalLocalPath);

    if (cleanedPath.length() == 3 && cleanedPath.endsWith(":/"))
        cleanedPath.remove(2, 1);

    return cleanedPath;
}

bool Folder::isSyncRunning() const
{
    return !hasSetupError() && (_engine->isSyncRunning() || _vfs->isHydrating());
}

QString Folder::remotePath() const
{
    return _definition.targetPath();
}

QUrl Folder::webDavUrl() const
{
    return _definition.webDavUrl();
}

QString Folder::remotePathTrailingSlash() const
{
    const QString remote = remotePath();
    if (remote == QLatin1Char('/')) {
        return remote;
    }
    Q_ASSERT(!remote.endsWith(QLatin1Char('/')));
    return remote + QLatin1Char('/');
}

QUrl Folder::remoteUrl() const
{
    return Utility::concatUrlPath(webDavUrl(), remotePath());
}

bool Folder::syncPaused() const
{
    return _definition.paused;
}

bool Folder::canSync() const
{
    return !syncPaused() && accountState()->isConnected() && isReady();
}

bool Folder::isReady() const
{
    return _vfsIsReady;
}

bool Folder::dueToSync() const
{
    // conditions taken from previous folderman implementation
    if (isSyncRunning() || etagJob() || !canSync()) {
        return false;
    }

    ConfigFile cfg;
    // the default poll time of 30 seconds as it had been in the client forever.
    // Now with https://github.com/owncloud/client/pull/8777 also the server capabilities are considered.
    const auto pta = accountState()->account()->capabilities().remotePollInterval();
    const auto polltime = cfg.remotePollInterval(pta);

    const auto timeSinceLastSync = std::chrono::milliseconds(_timeSinceLastEtagCheckDone.elapsed());
    if (timeSinceLastSync >= polltime) {
        return true;
    }
    return false;
}

void Folder::setSyncPaused(bool paused)
{
    if (hasSetupError()) {
        return;
    }
    if (paused == _definition.paused) {
        return;
    }

    _definition.paused = paused;
    saveToSettings();

    if (!paused) {
        setSyncState(SyncResult::NotYetStarted);
    } else {
        setSyncState(SyncResult::Paused);
    }
    emit syncPausedChanged(this, paused);
    emit syncStateChange();
    emit canSyncChanged();
}

void Folder::setSyncState(SyncResult::Status state)
{
    _syncResult.setStatus(state);
}

SyncResult Folder::syncResult() const
{
    return _syncResult;
}

void Folder::prepareToSync()
{
    _syncResult.reset();
    _syncResult.setStatus(SyncResult::NotYetStarted);
}

void Folder::slotRunEtagJob()
{
    qCInfo(lcFolder) << "Trying to check" << remoteUrl().toString() << "for changes via ETag check. (time since last sync:" << (_timeSinceLastSyncDone.elapsed() / 1000) << "s)";

    AccountPtr account = _accountState->account();

    if (_requestEtagJob) {
        qCInfo(lcFolder) << remoteUrl().toString() << "has ETag job queued, not trying to sync";
        return;
    }

    if (!canSync()) {
        qCInfo(lcFolder) << "Not syncing.  :" << remoteUrl().toString() << _definition.paused << AccountState::stateString(_accountState->state());
        return;
    }

    // Do the ordinary etag check for the root folder and schedule a
    // sync if it's different.

    _requestEtagJob = new RequestEtagJob(account, webDavUrl(), remotePath(), this);
    _requestEtagJob->setTimeout(60s);
    // check if the etag is different when retrieved
    QObject::connect(_requestEtagJob.data(), &RequestEtagJob::etagRetreived, this, &Folder::etagRetreived);
    QObject::connect(_requestEtagJob.data(), &RequestEtagJob::finishedWithResult, this, [=](const HttpResult<QByteArray>) { _timeSinceLastEtagCheckDone.start(); });
    FolderMan::instance()->slotScheduleETagJob(_requestEtagJob);
    // The _requestEtagJob is auto deleting itself on finish. Our guard pointer _requestEtagJob will then be null.
}

void Folder::etagRetreived(const QByteArray &etag, const QDateTime &tp)
{
    // re-enable sync if it was disabled because network was down
    FolderMan::instance()->setSyncEnabled(true);

    if (_lastEtag != etag) {
        qCInfo(lcFolder) << "Compare etag with previous etag: last:" << _lastEtag << ", received:" << etag << "-> CHANGED";
        _lastEtag = etag;
        slotScheduleThisFolder();
    }

    _accountState->tagLastSuccessfullETagRequest(tp);
}

void Folder::etagRetrievedFromSyncEngine(const QByteArray &etag, const QDateTime &time)
{
    qCInfo(lcFolder) << "Root etag from during sync:" << etag;
    accountState()->tagLastSuccessfullETagRequest(time);
    _lastEtag = etag;
}


void Folder::showSyncResultPopup()
{
    if (_syncResult.firstItemNew()) {
        createGuiLog(_syncResult.firstItemNew()->destination(), LogStatusNew, _syncResult.numNewItems());
    }
    if (_syncResult.firstItemDeleted()) {
        createGuiLog(_syncResult.firstItemDeleted()->destination(), LogStatusRemove, _syncResult.numRemovedItems());
    }
    if (_syncResult.firstItemUpdated()) {
        createGuiLog(_syncResult.firstItemUpdated()->destination(), LogStatusUpdated, _syncResult.numUpdatedItems());
    }

    if (_syncResult.firstItemRenamed()) {
        LogStatus status(LogStatusRename);
        // if the path changes it's rather a move
        QDir renTarget = QFileInfo(_syncResult.firstItemRenamed()->_renameTarget).dir();
        QDir renSource = QFileInfo(_syncResult.firstItemRenamed()->_file).dir();
        if (renTarget != renSource) {
            status = LogStatusMove;
        }
        createGuiLog(_syncResult.firstItemRenamed()->_file, status,
            _syncResult.numRenamedItems(), _syncResult.firstItemRenamed()->_renameTarget);
    }

    if (_syncResult.firstNewConflictItem()) {
        createGuiLog(_syncResult.firstNewConflictItem()->destination(), LogStatusConflict, _syncResult.numNewConflictItems());
    }
    if (int errorCount = _syncResult.numErrorItems()) {
        createGuiLog(_syncResult.firstItemError()->_file, LogStatusError, errorCount);
    }

    qCInfo(lcFolder) << "Folder" << path() << "sync result: " << _syncResult.status();
}

void Folder::createGuiLog(const QString &filename, LogStatus status, int count,
    const QString &renameTarget)
{
    if (count > 0) {
        QString file = QDir::toNativeSeparators(filename);
        QString text;

        switch (status) {
        case LogStatusRemove:
            if (count > 1) {
                text = tr("%1 and %n other file(s) have been removed.", "", count - 1).arg(file);
            } else {
                text = tr("%1 has been removed.", "%1 names a file.").arg(file);
            }
            break;
        case LogStatusNew:
            if (count > 1) {
                text = tr("%1 and %n other file(s) have been added.", "", count - 1).arg(file);
            } else {
                text = tr("%1 has been added.", "%1 names a file.").arg(file);
            }
            break;
        case LogStatusUpdated:
            if (count > 1) {
                text = tr("%1 and %n other file(s) have been updated.", "", count - 1).arg(file);
            } else {
                text = tr("%1 has been updated.", "%1 names a file.").arg(file);
            }
            break;
        case LogStatusRename:
            if (count > 1) {
                text = tr("%1 has been renamed to %2 and %n other file(s) have been renamed.", "", count - 1).arg(file, renameTarget);
            } else {
                text = tr("%1 has been renamed to %2.", "%1 and %2 name files.").arg(file, renameTarget);
            }
            break;
        case LogStatusMove:
            if (count > 1) {
                text = tr("%1 has been moved to %2 and %n other file(s) have been moved.", "", count - 1).arg(file, renameTarget);
            } else {
                text = tr("%1 has been moved to %2.").arg(file, renameTarget);
            }
            break;
        case LogStatusConflict:
            if (count > 1) {
                text = tr("%1 has and %n other file(s) have sync conflicts.", "", count - 1).arg(file);
            } else {
                text = tr("%1 has a sync conflict. Please check the conflict file!").arg(file);
            }
            break;
        case LogStatusError:
            if (count > 1) {
                text = tr("%1 and %n other file(s) could not be synced due to errors. See the log for details.", "", count - 1).arg(file);
            } else {
                text = tr("%1 could not be synced due to an error. See the log for details.").arg(file);
            }
            break;
        }

        if (!text.isEmpty()) {
            ocApp()->gui()->slotShowOptionalTrayMessage(tr("Sync Activity"), text);
        }
    }
}

void Folder::startVfs()
{
    OC_ENFORCE(_vfs);
    OC_ENFORCE(_vfs->mode() == _definition.virtualFilesMode);

    const auto result = Vfs::checkAvailability(path(), _vfs->mode());
    if (!result) {
        _syncResult.appendErrorString(result.error());
        _syncResult.setStatus(SyncResult::SetupError);
        return;
    }

    VfsSetupParams vfsParams(_accountState->account(), webDavUrl(), groupInSidebar());
    vfsParams.filesystemPath = path();
    vfsParams.remotePath = remotePathTrailingSlash();
    vfsParams.journal = &_journal;
    vfsParams.providerDisplayName = Theme::instance()->appNameGUI();
    vfsParams.providerName = Theme::instance()->appName();
    vfsParams.providerVersion = Version::version();
    vfsParams.multipleAccountsRegistered = AccountManager::instance()->accounts().size() > 1;

    connect(_vfs.data(), &Vfs::beginHydrating, this, &Folder::slotHydrationStarts);
    connect(_vfs.data(), &Vfs::doneHydrating, this, &Folder::slotHydrationDone);

    connect(&_engine->syncFileStatusTracker(), &SyncFileStatusTracker::fileStatusChanged,
        _vfs.data(), &Vfs::fileStatusChanged);


    connect(_vfs.data(), &Vfs::started, this, [this] {
        // Immediately mark the sqlite temporaries as excluded. They get recreated
        // on db-open and need to get marked again every time.
        QString stateDbFile = _journal.databaseFilePath();
        _vfs->fileStatusChanged(stateDbFile + QStringLiteral("-wal"), SyncFileStatus::StatusExcluded);
        _vfs->fileStatusChanged(stateDbFile + QStringLiteral("-shm"), SyncFileStatus::StatusExcluded);
        _engine->setSyncOptions(loadSyncOptions());
        _vfsIsReady = true;
        slotScheduleThisFolder();
    });
    connect(_vfs.data(), &Vfs::error, this, [this](const QString &error) {
        _syncResult.appendErrorString(error);
        _syncResult.setStatus(SyncResult::SetupError);
        _vfsIsReady = false;
    });

    _vfs->start(vfsParams);
}

int Folder::slotDiscardDownloadProgress()
{
    // Delete from journal and from filesystem.
    QDir folderpath(_definition.localPath());
    QSet<QString> keep_nothing;
    const QVector<SyncJournalDb::DownloadInfo> deleted_infos =
        _journal.getAndDeleteStaleDownloadInfos(keep_nothing);
    for (const auto &deleted_info : deleted_infos) {
        const QString tmppath = folderpath.filePath(deleted_info._tmpfile);
        qCInfo(lcFolder) << "Deleting temporary file: " << tmppath;
        FileSystem::remove(tmppath);
    }
    return deleted_infos.size();
}

int Folder::downloadInfoCount()
{
    return _journal.downloadInfoCount();
}

int Folder::errorBlackListEntryCount()
{
    return _journal.errorBlackListEntryCount();
}

int Folder::slotWipeErrorBlacklist()
{
    return _journal.wipeErrorBlacklist();
}

void Folder::slotWatchedPathChanged(const QString &path, ChangeReason reason)
{
    Q_ASSERT(isReady());
    if (!FileSystem::isChildPathOf(path, this->path())) {
        qCDebug(lcFolder) << "Changed path is not contained in folder, ignoring:" << path;
        return;
    }

    const QString relativePath = path.mid(this->path().size());
    if (reason == ChangeReason::UnLock) {
        journalDb()->wipeErrorBlacklistEntry(relativePath, SyncJournalErrorBlacklistRecord::Category::LocalSoftError);

        {
            // horrible hack to compensate that we don't handle folder deletes on a per file basis
            int index = 0;
            QString p = relativePath;
            while ((index = p.lastIndexOf(QLatin1Char('/'))) != -1) {
                p = p.left(index);
                const auto rec = journalDb()->errorBlacklistEntry(p);
                if (rec.isValid()) {
                    if (rec._errorCategory == SyncJournalErrorBlacklistRecord::Category::LocalSoftError) {
                        journalDb()->wipeErrorBlacklistEntry(p);
                    }
                }
            }
        }
    }

    // Add to list of locally modified paths
    //
    // We do this before checking for our own sync-related changes to make
    // extra sure to not miss relevant changes.
    const auto relativePathBytes = relativePath.toUtf8();
    _localDiscoveryTracker->addTouchedPath(relativePathBytes);

// The folder watcher fires a lot of bogus notifications during
// a sync operation, both for actual user files and the database
// and log. Therefore we check notifications against operations
// the sync is doing to filter out our own changes.
#ifdef Q_OS_MAC
// On OSX the folder watcher does not report changes done by our
// own process. Therefore nothing needs to be done here!
#else
    // Use the path to figure out whether it was our own change
    if (_engine->wasFileTouched(path)) {
        qCDebug(lcFolder) << "Changed path was touched by SyncEngine, ignoring:" << path;
        return;
    }
#endif


    SyncJournalFileRecord record;
    _journal.getFileRecord(relativePathBytes, &record);
    if (reason != ChangeReason::UnLock) {
        // Check that the mtime/size actually changed or there was
        // an attribute change (pin state) that caused the notification
        bool spurious = false;
        if (record.isValid()
            && !FileSystem::fileChanged(path, record._fileSize, record._modtime)) {
            spurious = true;

            if (auto pinState = _vfs->pinState(relativePath)) {
                if (*pinState == PinState::AlwaysLocal && record.isVirtualFile())
                    spurious = false;
                if (*pinState == PinState::OnlineOnly && record.isFile())
                    spurious = false;
            }
        }
        if (spurious) {
            qCInfo(lcFolder) << "Ignoring spurious notification for file" << relativePath;
            return; // probably a spurious notification
        }
    }
    warnOnNewExcludedItem(record, relativePath);

    emit watchedFileChangedExternally(path);

    // Also schedule this folder for a sync, but only after some delay:
    // The sync will not upload files that were changed too recently.
    scheduleThisFolderSoon();
}

void Folder::implicitlyHydrateFile(const QString &relativepath)
{
    qCInfo(lcFolder) << "Implicitly hydrate virtual file:" << relativepath;

    // Set in the database that we should download the file
    SyncJournalFileRecord record;
    _journal.getFileRecord(relativepath.toUtf8(), &record);
    if (!record.isValid()) {
        qCInfo(lcFolder) << "Did not find file in db";
        return;
    }
    if (!record.isVirtualFile()) {
        qCInfo(lcFolder) << "The file is not virtual";
        return;
    }
    record._type = ItemTypeVirtualFileDownload;
    _journal.setFileRecord(record);

    // Change the file's pin state if it's contradictory to being hydrated
    // (suffix-virtual file's pin state is stored at the hydrated path)
    const auto pin = _vfs->pinState(relativepath);
    if (pin && *pin == PinState::OnlineOnly) {
        _vfs->setPinState(relativepath, PinState::Unspecified);
    }

    // Add to local discovery
    schedulePathForLocalDiscovery(relativepath);
    slotScheduleThisFolder();
}

void Folder::setVirtualFilesEnabled(bool enabled)
{
    Vfs::Mode newMode = _definition.virtualFilesMode;
    if (enabled && _definition.virtualFilesMode == Vfs::Off) {
        newMode = bestAvailableVfsMode();
    } else if (!enabled && _definition.virtualFilesMode != Vfs::Off) {
        newMode = Vfs::Off;
    }

    if (newMode != _definition.virtualFilesMode) {
        // TODO: Must wait for current sync to finish!
        SyncEngine::wipeVirtualFiles(path(), _journal, *_vfs);

        _vfs->stop();
        _vfs->unregisterFolder();

        disconnect(_vfs.data(), nullptr, this, nullptr);
        disconnect(&_engine->syncFileStatusTracker(), nullptr, _vfs.data(), nullptr);

        _vfsIsReady = false;
        _vfs.reset(createVfsFromPlugin(newMode).release());

        _definition.virtualFilesMode = newMode;
        startVfs();
        if (newMode != Vfs::Off) {
            _saveInFoldersWithPlaceholders = true;
        }
        saveToSettings();
    }
}

void Folder::setRootPinState(PinState state)
{
    _vfs->setPinState(QString(), state);

    // We don't actually need discovery, but it's important to recurse
    // into all folders, so the changes can be applied.
    slotNextSyncFullLocalDiscovery();
}

bool Folder::supportsSelectiveSync() const
{
    return !virtualFilesEnabled() && !isVfsOnOffSwitchPending();
}

bool Folder::isDeployed() const
{
    return _definition.isDeployed();
}

void Folder::saveToSettings() const
{
    // Remove first to make sure we don't get duplicates
    removeFromSettings();

    auto settings = _accountState->settings();
    QString settingsGroup = QStringLiteral("Multifolders");

    // True if the folder path appears in only one account
    bool oneAccountOnly = true;
    for (auto *other : FolderMan::instance()->folders()) {
        if (other != this && other->cleanPath() == this->cleanPath()) {
            oneAccountOnly = false;
            break;
        }
    }

    if (virtualFilesEnabled() || _saveInFoldersWithPlaceholders) {
        // If virtual files are enabled or even were enabled at some point,
        // save the folder to a group that will not be read by older (<2.5.0) clients.
        // The name is from when virtual files were called placeholders.
        settingsGroup = QStringLiteral("FoldersWithPlaceholders");
    } else if (_saveBackwardsCompatible || oneAccountOnly) {
        // The folder is saved to backwards-compatible "Folders"
        // section only if it has the migrate flag set (i.e. was in
        // there before) or if the folder is the only one for the
        // given target path.
        // This ensures that older clients will not read a configuration
        // where two folders for different accounts point at the same
        // local folders.
        settingsGroup = QStringLiteral("Folders");
    }

    settings->beginGroup(settingsGroup);
    // Note: Each of these groups might have a "version" tag, but that's
    //       currently unused.
    settings->beginGroup(_definition.id());
    FolderDefinition::save(*settings, _definition);

    settings->sync();
    qCInfo(lcFolder) << "Saved folder" << _definition.localPath() << "to settings, status" << settings->status();
}

void Folder::removeFromSettings() const
{
    auto settings = _accountState->settings();
    settings->beginGroup(QLatin1String("Folders"));
    settings->remove(_definition.id());
    settings->endGroup();
    settings->beginGroup(QLatin1String("Multifolders"));
    settings->remove(_definition.id());
    settings->endGroup();
    settings->beginGroup(QLatin1String("FoldersWithPlaceholders"));
    settings->remove(_definition.id());
}

bool Folder::isFileExcludedAbsolute(const QString &fullPath) const
{
    if (!_engine) {
        return true;
    }
    return _engine->excludedFiles().isExcluded(fullPath, path(), _definition.ignoreHiddenFiles);
}

bool Folder::isFileExcludedRelative(const QString &relativePath) const
{
    return isFileExcludedAbsolute(path() + relativePath);
}

void Folder::slotTerminateSync()
{
    if (isReady()) {
        qCInfo(lcFolder) << "folder " << path() << " Terminating!";
        if (_engine->isSyncRunning()) {
            _engine->abort();
            setSyncState(SyncResult::SyncAbortRequested);
        }
    }
}

void Folder::wipeForRemoval()
{
    // we can't acces those variables
    if (hasSetupError()) {
        return;
    }
    // prevent interaction with the db etc
    _vfsIsReady = false;

    // stop reacting to changes
    // especially the upcoming deletion of the db
    _folderWatcher.reset();

    // Delete files that have been partially downloaded.
    slotDiscardDownloadProgress();

    // Unregister the socket API so it does not keep the .sync_journal file open
    FolderMan::instance()->socketApi()->slotUnregisterPath(this);
    _journal.close(); // close the sync journal

    // Remove db and temporaries
    const QString stateDbFile = _engine->journal()->databaseFilePath();

    QFile file(stateDbFile);
    if (file.exists()) {
        if (!file.remove()) {
            qCCritical(lcFolder) << "Failed to remove existing csync StateDB " << stateDbFile;
        } else {
            qCInfo(lcFolder) << "wipe: Removed csync StateDB " << stateDbFile;
        }
    } else {
        qCWarning(lcFolder) << "statedb is empty, can not remove.";
    }

    // Also remove other db related files
    QFile::remove(stateDbFile + ".ctmp");
    QFile::remove(stateDbFile + "-shm");
    QFile::remove(stateDbFile + "-wal");
    QFile::remove(stateDbFile + "-journal");

    _vfs->stop();
    _vfs->unregisterFolder();
    _vfs.reset(nullptr); // warning: folder now in an invalid state
}

bool Folder::reloadExcludes()
{
    if (!_engine) {
        return true;
    }
    return _engine->excludedFiles().reloadExcludeFiles();
}

void Folder::startSync()
{
    Q_ASSERT(isReady());
    Q_ASSERT(_folderWatcher);

    if (!OC_ENSURE(!isSyncRunning())) {
        qCCritical(lcFolder) << "ERROR csync is still running and new sync requested.";
        return;
    }

    _timeSinceLastSyncStart.start();
    _syncResult.setStatus(SyncResult::SyncPrepare);
    emit syncStateChange();

    qCInfo(lcFolder) << "*** Start syncing " << remoteUrl().toString() << "client version"
                     << Theme::instance()->aboutVersions(Theme::VersionFormat::OneLiner);

    _fileLog->start(path());

    if (!reloadExcludes()) {
        slotSyncError(tr("Could not read system exclude file"));
        QMetaObject::invokeMethod(this, "slotSyncFinished", Qt::QueuedConnection, Q_ARG(bool, false));
        return;
    }

    setDirtyNetworkLimits();

    static std::chrono::milliseconds fullLocalDiscoveryInterval = []() {
        auto interval = ConfigFile().fullLocalDiscoveryInterval();
        QByteArray env = qgetenv("OWNCLOUD_FULL_LOCAL_DISCOVERY_INTERVAL");
        if (!env.isEmpty()) {
            interval = std::chrono::milliseconds(env.toLongLong());
        }
        return interval;
    }();
    bool hasDoneFullLocalDiscovery = _timeSinceLastFullLocalDiscovery.isValid();
    bool periodicFullLocalDiscoveryNow =
        fullLocalDiscoveryInterval.count() >= 0 // negative means we don't require periodic full runs
        && _timeSinceLastFullLocalDiscovery.hasExpired(fullLocalDiscoveryInterval.count());
    if (_folderWatcher && _folderWatcher->isReliable()
        && hasDoneFullLocalDiscovery
        && !periodicFullLocalDiscoveryNow) {
        qCInfo(lcFolder) << "Allowing local discovery to read from the database";
        _engine->setLocalDiscoveryOptions(
            LocalDiscoveryStyle::DatabaseAndFilesystem,
            _localDiscoveryTracker->localDiscoveryPaths());
        _localDiscoveryTracker->startSyncPartialDiscovery();
    } else {
        qCInfo(lcFolder) << "Forbidding local discovery to read from the database";
        _engine->setLocalDiscoveryOptions(LocalDiscoveryStyle::FilesystemOnly);
        _localDiscoveryTracker->startSyncFullDiscovery();
    }

    _engine->setIgnoreHiddenFiles(_definition.ignoreHiddenFiles);

    QMetaObject::invokeMethod(_engine.data(), "startSync", Qt::QueuedConnection);

    emit syncStarted();
}

void Folder::setDirtyNetworkLimits()
{
    Q_ASSERT(isReady());
    ConfigFile cfg;
    int downloadLimit = -75; // 75%
    int useDownLimit = cfg.useDownloadLimit();
    if (useDownLimit >= 1) {
        downloadLimit = cfg.downloadLimit() * 1000;
    } else if (useDownLimit == 0) {
        downloadLimit = 0;
    }

    int uploadLimit = -75; // 75%
    int useUpLimit = cfg.useUploadLimit();
    if (useUpLimit >= 1) {
        uploadLimit = cfg.uploadLimit() * 1000;
    } else if (useUpLimit == 0) {
        uploadLimit = 0;
    }

    _engine->setNetworkLimits(uploadLimit, downloadLimit);
}

void Folder::slotSyncError(const QString &message, ErrorCategory category)
{
    _syncResult.appendErrorString(message);
    emit ProgressDispatcher::instance()->syncError(this, message, category);
}

void Folder::slotSyncStarted()
{
    qCInfo(lcFolder) << "#### Propagation start ####################################################";
    _syncResult.setStatus(SyncResult::SyncRunning);
    emit syncStateChange();
}

void Folder::slotSyncFinished(bool success)
{
    if (!isReady()) {
        // probably removing the folder
        return;
    }
    qCInfo(lcFolder) << "Client version" << Theme::instance()->aboutVersions(Theme::VersionFormat::OneLiner);

    bool syncError = !_syncResult.errorStrings().isEmpty();
    if (syncError) {
        qCWarning(lcFolder) << "SyncEngine finished with ERROR";
    } else {
        qCInfo(lcFolder) << "SyncEngine finished without problem.";
    }
    _fileLog->finish();
    showSyncResultPopup();

    auto anotherSyncNeeded = _engine->isAnotherSyncNeeded();

    if (syncError) {
        _syncResult.setStatus(SyncResult::Error);
    } else if (_syncResult.foundFilesNotSynced()) {
        _syncResult.setStatus(SyncResult::Problem);
    } else if (_definition.paused) {
        // Maybe the sync was terminated because the user paused the folder
        _syncResult.setStatus(SyncResult::Paused);
    } else {
        _syncResult.setStatus(SyncResult::Success);
    }

    // Count the number of syncs that have failed in a row.
    if (_syncResult.status() == SyncResult::Success
        || _syncResult.status() == SyncResult::Problem) {
        _consecutiveFailingSyncs = 0;
    } else {
        _consecutiveFailingSyncs++;
        qCInfo(lcFolder) << "the last" << _consecutiveFailingSyncs << "syncs failed";
    }

    if (_syncResult.status() == SyncResult::Success && success) {
        // Clear the white list as all the folders that should be on that list are sync-ed
        journalDb()->setSelectiveSyncList(SyncJournalDb::SelectiveSyncWhiteList, QStringList());
    }

    if ((_syncResult.status() == SyncResult::Success
            || _syncResult.status() == SyncResult::Problem)
        && success) {
        if (_engine->lastLocalDiscoveryStyle() == LocalDiscoveryStyle::FilesystemOnly) {
            _timeSinceLastFullLocalDiscovery.start();
        }
    }


    emit syncStateChange();

    // The syncFinished result that is to be triggered here makes the folderman
    // clear the current running sync folder marker.
    // Lets wait a bit to do that because, as long as this marker is not cleared,
    // file system change notifications are ignored for that folder. And it takes
    // some time under certain conditions to make the file system notifications
    // all come in.
    QTimer::singleShot(200ms, this, &Folder::slotEmitFinishedDelayed);

    _lastSyncDuration = std::chrono::milliseconds(_timeSinceLastSyncStart.elapsed());
    _timeSinceLastSyncDone.start();

    // Increment the follow-up sync counter if necessary.
    if (anotherSyncNeeded == ImmediateFollowUp) {
        _consecutiveFollowUpSyncs++;
        qCInfo(lcFolder) << "another sync was requested by the finished sync, this has"
                         << "happened" << _consecutiveFollowUpSyncs << "times";
    } else {
        _consecutiveFollowUpSyncs = 0;
    }

    // Maybe force a follow-up sync to take place, but only a couple of times.
    if (anotherSyncNeeded == ImmediateFollowUp && _consecutiveFollowUpSyncs <= 3) {
        // Sometimes another sync is requested because a local file is still
        // changing, so wait at least a small amount of time before syncing
        // the folder again.
        scheduleThisFolderSoon();
    }
}

void Folder::slotEmitFinishedDelayed()
{
    emit syncFinished(_syncResult);

    // Immediately check the etag again if there was some sync activity.
    if ((_syncResult.status() == SyncResult::Success
            || _syncResult.status() == SyncResult::Problem)
        && (_syncResult.firstItemDeleted()
               || _syncResult.firstItemNew()
               || _syncResult.firstItemRenamed()
               || _syncResult.firstItemUpdated()
               || _syncResult.firstNewConflictItem())) {
        slotRunEtagJob();
    }
}

// the progress comes without a folder and the valid path set. Add that here
// and hand the result over to the progress dispatcher.
void Folder::slotTransmissionProgress(const ProgressInfo &pi)
{
    emit progressInfo(pi);
    emit ProgressDispatcher::instance()->progressInfo(this, pi);
}

// a item is completed: count the errors and forward to the ProgressDispatcher
void Folder::slotItemCompleted(const SyncFileItemPtr &item)
{
    if (item->_status == SyncFileItem::Success
        && (item->_instruction & (CSYNC_INSTRUCTION_NONE | CSYNC_INSTRUCTION_UPDATE_METADATA))) {
        // We only care about the updates that deserve to be shown in the UI
        return;
    }

    _syncResult.processCompletedItem(item);

    _fileLog->logItem(*item);
    emit ProgressDispatcher::instance()->itemCompleted(this, item);
}

void Folder::slotNewBigFolderDiscovered(const QString &newF, bool isExternal)
{
    auto newFolder = newF;
    if (!newFolder.endsWith(QLatin1Char('/'))) {
        newFolder += QLatin1Char('/');
    }
    auto journal = journalDb();

    // Add the entry to the blacklist if it is neither in the blacklist or whitelist already
    bool ok1, ok2;
    auto blacklist = journal->getSelectiveSyncList(SyncJournalDb::SelectiveSyncBlackList, &ok1);
    auto whitelist = journal->getSelectiveSyncList(SyncJournalDb::SelectiveSyncWhiteList, &ok2);
    if (ok1 && ok2 && !blacklist.contains(newFolder) && !whitelist.contains(newFolder)) {
        blacklist.append(newFolder);
        journal->setSelectiveSyncList(SyncJournalDb::SelectiveSyncBlackList, blacklist);
    }

    // And add the entry to the undecided list and signal the UI
    auto undecidedList = journal->getSelectiveSyncList(SyncJournalDb::SelectiveSyncUndecidedList, &ok1);
    if (ok1) {
        if (!undecidedList.contains(newFolder)) {
            undecidedList.append(newFolder);
            journal->setSelectiveSyncList(SyncJournalDb::SelectiveSyncUndecidedList, undecidedList);
            emit newBigFolderDiscovered(newFolder);
        }
        QString message = !isExternal ? (tr("A new folder larger than %1 MB has been added: %2.\n")
                                                .arg(ConfigFile().newBigFolderSizeLimit().second)
                                                .arg(newF))
                                      : (tr("A folder from an external storage has been added.\n"));
        message += tr("Please go in the settings to select it if you wish to download it.");

        ocApp()->gui()->slotShowOptionalTrayMessage(Theme::instance()->appNameGUI(), message);
    }
}

void Folder::slotLogPropagationStart()
{
    _fileLog->logLap("Propagation starts");
}

void Folder::slotScheduleThisFolder()
{
    FolderMan::instance()->scheduleFolder(this);
}

void Folder::slotNextSyncFullLocalDiscovery()
{
    _timeSinceLastFullLocalDiscovery.invalidate();
}

void Folder::schedulePathForLocalDiscovery(const QString &relativePath)
{
    _localDiscoveryTracker->addTouchedPath(relativePath.toUtf8());
}

void Folder::slotFolderConflicts(Folder *folder, const QStringList &conflictPaths)
{
    if (folder != this)
        return;
    auto &r = _syncResult;

    // If the number of conflicts is too low, adjust it upwards
    if (conflictPaths.size() > r.numNewConflictItems() + r.numOldConflictItems())
        r.setNumOldConflictItems(conflictPaths.size() - r.numNewConflictItems());
}

void Folder::warnOnNewExcludedItem(const SyncJournalFileRecord &record, QStringView path)
{
    // Never warn for items in the database
    if (record.isValid())
        return;

    // Don't warn for items that no longer exist.
    // Note: This assumes we're getting file watcher notifications
    // for folders only on creation and deletion - if we got a notification
    // on content change that would create spurious warnings.
    QFileInfo fi(_canonicalLocalPath + path);
    if (!fi.exists())
        return;

    bool ok = false;
    auto blacklist = _journal.getSelectiveSyncList(SyncJournalDb::SelectiveSyncBlackList, &ok);
    if (!ok)
        return;
    if (!blacklist.contains(path + "/"))
        return;

    const auto message = fi.isDir()
        ? tr("The folder %1 was created but was excluded from synchronization previously. "
             "Data inside it will not be synchronized.")
              .arg(fi.filePath())
        : tr("The file %1 was created but was excluded from synchronization previously. "
             "It will not be synchronized.")
              .arg(fi.filePath());

    ocApp()->gui()->slotShowOptionalTrayMessage(Theme::instance()->appNameGUI(), message);
}

void Folder::slotWatcherUnreliable(const QString &message)
{
    qCWarning(lcFolder) << "Folder watcher for" << path() << "became unreliable:" << message;
    auto fullMessage =
        tr("Changes in synchronized folders could not be tracked reliably.\n"
           "\n"
           "This means that the synchronization client might not upload local changes "
           "immediately and will instead only scan for local changes and upload them "
           "occasionally (every two hours by default).\n"
           "\n"
           "%1").arg(message);
    ocApp()->gui()->slotShowGuiMessage(Theme::instance()->appNameGUI(), fullMessage);
}

void Folder::slotHydrationStarts()
{
    // Abort any running full sync run and reschedule
    if (_engine->isSyncRunning()) {
        slotTerminateSync();
        scheduleThisFolderSoon();
        // TODO: This sets the sync state to AbortRequested on done, we don't want that
    }

    // Let everyone know we're syncing
    _syncResult.reset();
    _syncResult.setStatus(SyncResult::SyncRunning);
    emit syncStarted();
    emit syncStateChange();
}

void Folder::slotHydrationDone()
{
    // emit signal to update ui and reschedule normal syncs if necessary
    _syncResult.setStatus(SyncResult::Success);
    emit syncFinished(_syncResult);
    emit syncStateChange();
}

void Folder::scheduleThisFolderSoon()
{
    if (!_scheduleSelfTimer.isActive()) {
        _scheduleSelfTimer.start();
    }
}

void Folder::setSaveBackwardsCompatible(bool save)
{
    _saveBackwardsCompatible = save;
}

void Folder::registerFolderWatcher()
{
    if (!isReady()) {
        return;
    }
    if (_folderWatcher)
        return;

    _folderWatcher.reset(new FolderWatcher(this));
    connect(_folderWatcher.data(), &FolderWatcher::pathChanged,
        this, [this](const QString &path) { slotWatchedPathChanged(path, Folder::ChangeReason::Other); });
    connect(_folderWatcher.data(), &FolderWatcher::lostChanges,
        this, &Folder::slotNextSyncFullLocalDiscovery);
    connect(_folderWatcher.data(), &FolderWatcher::becameUnreliable,
        this, &Folder::slotWatcherUnreliable);
    _folderWatcher->init(path());
    _folderWatcher->startNotificatonTest(path() + QLatin1String(".owncloudsync.log"));
}

bool Folder::virtualFilesEnabled() const
{
    return _definition.virtualFilesMode != Vfs::Off && !isVfsOnOffSwitchPending();
}

void Folder::slotAboutToRemoveAllFiles(SyncFileItem::Direction dir, std::function<void(bool)> abort)
{
    ConfigFile cfgFile;
    if (!cfgFile.promptDeleteFiles()) {
        abort(false);
        return;
    }
    const QString msg = dir == SyncFileItem::Down ? tr("All files in the sync folder '%1' folder were deleted on the server.\n"
                                                 "These deletes will be synchronized to your local sync folder, making such files "
                                                 "unavailable unless you have a right to restore. \n"
                                                 "If you decide to keep the files, they will be re-synced with the server if you have rights to do so.\n"
                                                 "If you decide to delete the files, they will be unavailable to you, unless you are the owner.")
                                            : tr("All the files in your local sync folder '%1' were deleted. These deletes will be "
                                                 "synchronized with your server, making such files unavailable unless restored.\n"
                                                 "Are you sure you want to sync those actions with the server?\n"
                                                 "If this was an accident and you decide to keep your files, they will be re-synced from the server.");
    auto msgBox = new QMessageBox(QMessageBox::Warning, tr("Remove All Files?"),
        msg.arg(shortGuiLocalPath()), QMessageBox::NoButton, ocApp()->gui()->settingsDialog());
    msgBox->setAttribute(Qt::WA_DeleteOnClose);
    msgBox->setWindowFlags(msgBox->windowFlags() | Qt::WindowStaysOnTopHint);
    msgBox->addButton(tr("Remove all files"), QMessageBox::DestructiveRole);
    QPushButton *keepBtn = msgBox->addButton(tr("Keep files"), QMessageBox::AcceptRole);
    bool oldPaused = syncPaused();
    setSyncPaused(true);
    connect(msgBox, &QMessageBox::finished, this, [msgBox, keepBtn, abort, oldPaused, this] {
        const bool cancel = msgBox->clickedButton() == keepBtn;
        abort(cancel);
        if (cancel) {
            FileSystem::setFolderMinimumPermissions(path());
            journalDb()->clearFileTable();
            _lastEtag.clear();
            slotScheduleThisFolder();
        }
        setSyncPaused(oldPaused);
    });
    connect(this, &Folder::destroyed, msgBox, &QMessageBox::deleteLater);
    msgBox->open();
    ownCloudGui::raiseDialog(msgBox);
}

FolderDefinition::FolderDefinition(const QByteArray &id, const QUrl &davUrl, const QString &displayName)
    : _webDavUrl(davUrl)
    , _id(id)
    , _displayName(displayName)
{
}

void FolderDefinition::save(QSettings &settings, const FolderDefinition &folder)
{
    settings.setValue(QLatin1String("localPath"), folder.localPath());
    settings.setValue(QLatin1String("journalPath"), folder.journalPath);
    settings.setValue(QLatin1String("targetPath"), folder.targetPath());
    settings.setValue(davUrlC(), folder.webDavUrl());
    settings.setValue(displayNameC(), folder.displayName());
    settings.setValue(QLatin1String("paused"), folder.paused);
    settings.setValue(QLatin1String("ignoreHiddenFiles"), folder.ignoreHiddenFiles);
    settings.setValue(deployedC(), folder.isDeployed());

    settings.setValue(QStringLiteral("virtualFilesMode"), Vfs::modeToString(folder.virtualFilesMode));

    // Prevent loading of profiles in old clients
    settings.setValue(versionC(), maxSettingsVersion());

    // Happens only on Windows when the explorer integration is enabled.
    if (!folder.navigationPaneClsid.isNull())
        settings.setValue(QLatin1String("navigationPaneClsid"), folder.navigationPaneClsid);
    else
        settings.remove(QLatin1String("navigationPaneClsid"));
}

FolderDefinition FolderDefinition::load(QSettings &settings, const QByteArray &id)
{
<<<<<<< HEAD
    FolderDefinition folder(id, settings.value(davUrlC()).toUrl(), settings.value(displayNameC()).toString());
    folder.setLocalPath(settings.value(QLatin1String("localPath")).toString());
    folder.journalPath = settings.value(QLatin1String("journalPath")).toString();
    folder.setTargetPath(settings.value(QLatin1String("targetPath")).toString());
    folder.paused = settings.value(QLatin1String("paused")).toBool();
    folder.ignoreHiddenFiles = settings.value(QLatin1String("ignoreHiddenFiles"), QVariant(true)).toBool();
    folder.navigationPaneClsid = settings.value(QLatin1String("navigationPaneClsid")).toUuid();
=======
    folder->alias = FolderMan::unescapeAlias(alias);
    folder->localPath = settings.value(QLatin1String("localPath")).toString();
    folder->journalPath = settings.value(QLatin1String("journalPath")).toString();
    folder->targetPath = settings.value(QLatin1String("targetPath")).toString();
    folder->paused = settings.value(QLatin1String("paused")).toBool();
    folder->ignoreHiddenFiles = settings.value(QLatin1String("ignoreHiddenFiles"), QVariant(true)).toBool();
    folder->_deployed = settings.value(deployedC(), false).toBool();
    folder->navigationPaneClsid = settings.value(QLatin1String("navigationPaneClsid")).toUuid();
>>>>>>> f8120c54

    folder.virtualFilesMode = Vfs::Off;
    QString vfsModeString = settings.value(QStringLiteral("virtualFilesMode")).toString();
    if (!vfsModeString.isEmpty()) {
        if (auto mode = Vfs::modeFromString(vfsModeString)) {
            folder.virtualFilesMode = *mode;
        } else {
            qCWarning(lcFolder) << "Unknown virtualFilesMode:" << vfsModeString << "assuming 'off'";
        }
    } else {
        if (settings.value(QLatin1String("usePlaceholders")).toBool()) {
            folder.virtualFilesMode = Vfs::WithSuffix;
            folder.upgradeVfsMode = true; // maybe winvfs is available?
        }
    }
    return folder;
}

int FolderDefinition::maxSettingsVersion()
{
    return SettingsVersionC;
}

void FolderDefinition::setLocalPath(const QString &path)
{
    _localPath = QDir::fromNativeSeparators(path);
    if (!_localPath.endsWith(QLatin1Char('/'))) {
        _localPath.append(QLatin1Char('/'));
    }
}

void FolderDefinition::setTargetPath(const QString &path)
{
    _targetPath = Utility::stripTrailingSlash(path);
    // Doing this second ensures the empty string or "/" come
    // out as "/".
    if (!_targetPath.startsWith(QLatin1Char('/'))) {
        _targetPath.prepend(QLatin1Char('/'));
    }
}

QString FolderDefinition::absoluteJournalPath() const
{
    return QDir(localPath()).filePath(journalPath);
}

<<<<<<< HEAD
const QByteArray &FolderDefinition::id() const
{
    return _id;
}

QString FolderDefinition::displayName() const
{
    if (_displayName.isEmpty()) {
        if (targetPath().length() > 0 && targetPath() != QLatin1String("/")) {
            QString a = QFileInfo(targetPath()).fileName();
            if (a.startsWith(QLatin1Char('/'))) {
                a = a.remove(0, 1);
            }
            return a;
        } else {
            return Theme::instance()->appNameGUI();
        }
    }
    return _displayName;
}

bool Folder::groupInSidebar() const
{
    if (_accountState->account()->hasDefaultSyncRoot()) {
        // QFileInfo is horrible and "/foo/" is treated different to "/foo"
        const QString parentDir = QFileInfo(Utility::stripTrailingSlash(path())).dir().path();
        Q_ASSERT(QFileInfo(parentDir) != QFileInfo(path()));
        // If parentDir == home, we would add a the home dir to the side bar.
        return QFileInfo(parentDir) != QFileInfo(QDir::homePath()) && FileSystem::isChildPathOf(parentDir, _accountState->account()->defaultSyncRoot());
    }
    return false;
}
=======
bool FolderDefinition::isDeployed() const
{
    return _deployed;
}

>>>>>>> f8120c54
} // namespace OCC<|MERGE_RESOLUTION|>--- conflicted
+++ resolved
@@ -71,17 +71,12 @@
     return QLatin1String("displayString");
 }
 
-<<<<<<< HEAD
+auto deployedC()
+{
+    return QStringLiteral("deployed");
+}
+
 constexpr int SettingsVersionC = 5;
-=======
-auto deployedC()
-{
-    return QStringLiteral("deployed");
-}
-
-constexpr int WinVfsSettingsVersion = 4;
-constexpr int SettingsVersion = 2;
->>>>>>> f8120c54
 }
 
 namespace OCC {
@@ -1397,7 +1392,6 @@
 
 FolderDefinition FolderDefinition::load(QSettings &settings, const QByteArray &id)
 {
-<<<<<<< HEAD
     FolderDefinition folder(id, settings.value(davUrlC()).toUrl(), settings.value(displayNameC()).toString());
     folder.setLocalPath(settings.value(QLatin1String("localPath")).toString());
     folder.journalPath = settings.value(QLatin1String("journalPath")).toString();
@@ -1405,16 +1399,7 @@
     folder.paused = settings.value(QLatin1String("paused")).toBool();
     folder.ignoreHiddenFiles = settings.value(QLatin1String("ignoreHiddenFiles"), QVariant(true)).toBool();
     folder.navigationPaneClsid = settings.value(QLatin1String("navigationPaneClsid")).toUuid();
-=======
-    folder->alias = FolderMan::unescapeAlias(alias);
-    folder->localPath = settings.value(QLatin1String("localPath")).toString();
-    folder->journalPath = settings.value(QLatin1String("journalPath")).toString();
-    folder->targetPath = settings.value(QLatin1String("targetPath")).toString();
-    folder->paused = settings.value(QLatin1String("paused")).toBool();
-    folder->ignoreHiddenFiles = settings.value(QLatin1String("ignoreHiddenFiles"), QVariant(true)).toBool();
-    folder->_deployed = settings.value(deployedC(), false).toBool();
-    folder->navigationPaneClsid = settings.value(QLatin1String("navigationPaneClsid")).toUuid();
->>>>>>> f8120c54
+    folder._deployed = settings.value(deployedC(), false).toBool();
 
     folder.virtualFilesMode = Vfs::Off;
     QString vfsModeString = settings.value(QStringLiteral("virtualFilesMode")).toString();
@@ -1461,7 +1446,6 @@
     return QDir(localPath()).filePath(journalPath);
 }
 
-<<<<<<< HEAD
 const QByteArray &FolderDefinition::id() const
 {
     return _id;
@@ -1494,11 +1478,9 @@
     }
     return false;
 }
-=======
+
 bool FolderDefinition::isDeployed() const
 {
     return _deployed;
 }
-
->>>>>>> f8120c54
 } // namespace OCC