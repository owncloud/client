--- conflicted
+++ resolved
@@ -342,35 +342,25 @@
         QAction *ac = menu->addAction(folderPaused ? tr("Resume sync") : tr("Pause sync"));
         connect(ac, &QAction::triggered, this, &AccountSettings::slotEnableCurrentFolder);
 
-<<<<<<< HEAD
-=======
-    if (!_model->folder(index)->isDeployed()) {
->>>>>>> f8120c54
-        removeFolderAction(menu);
-
-        if (folder->virtualFilesEnabled() && !Theme::instance()->forceVirtualFilesOption()) {
-            menu->addAction(tr("Disable virtual file support..."), this, &AccountSettings::slotDisableVfsCurrentFolder);
-        }
-
-        if (Theme::instance()->showVirtualFilesOption()
-            && !folder->virtualFilesEnabled() && FolderMan::instance()->checkVfsAvailability(folder->path())) {
-            const auto mode = bestAvailableVfsMode();
-<<<<<<< HEAD
-            if (mode == Vfs::WindowsCfApi || Theme::instance()->enableExperimentalFeatures()) {
-=======
-            if (mode == Vfs::WindowsCfApi || (Theme::instance()->enableExperimentalFeatures() && mode != Vfs::Off)) {
->>>>>>> f8120c54
-                ac = menu->addAction(tr("Enable virtual file support%1...").arg(mode == Vfs::WindowsCfApi ? QString() : tr(" (experimental)")));
-                connect(ac, &QAction::triggered, this, &AccountSettings::slotEnableVfsCurrentFolder);
+        if (!_model->folder(index)->isDeployed()) {
+            removeFolderAction(menu);
+
+            if (folder->virtualFilesEnabled() && !Theme::instance()->forceVirtualFilesOption()) {
+                menu->addAction(tr("Disable virtual file support..."), this, &AccountSettings::slotDisableVfsCurrentFolder);
+            }
+
+            if (Theme::instance()->showVirtualFilesOption()
+                && !folder->virtualFilesEnabled() && FolderMan::instance()->checkVfsAvailability(folder->path())) {
+                const auto mode = bestAvailableVfsMode();
+
+                if (mode == Vfs::WindowsCfApi || (Theme::instance()->enableExperimentalFeatures() && mode != Vfs::Off)) {
+                    ac = menu->addAction(tr("Enable virtual file support%1...").arg(mode == Vfs::WindowsCfApi ? QString() : tr(" (experimental)")));
+                    connect(ac, &QAction::triggered, this, &AccountSettings::slotEnableVfsCurrentFolder);
+                }
             }
         }
         menu->popup(QCursor::pos());
     }
-<<<<<<< HEAD
-=======
-
-    menu->popup(QCursor::pos());
->>>>>>> f8120c54
 }
 
 void AccountSettings::slotFolderListClicked(const QModelIndex &indx)
