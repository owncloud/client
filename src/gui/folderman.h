/*
 * Copyright (C) by Klaas Freitag <freitag@owncloud.com>
 *
 * This program is free software; you can redistribute it and/or modify
 * it under the terms of the GNU General Public License as published by
 * the Free Software Foundation; either version 2 of the License, or
 * (at your option) any later version.
 *
 * This program is distributed in the hope that it will be useful, but
 * WITHOUT ANY WARRANTY; without even the implied warranty of MERCHANTABILITY
 * or FITNESS FOR A PARTICULAR PURPOSE. See the GNU General Public License
 * for more details.
 */


#pragma once

#include "gui/owncloudguilib.h"

#include "folder.h"
#include "scheduling/syncscheduler.h"

#include <QList>
#include <QObject>

namespace OCC {

class FolderMan;
namespace TestUtils {
    // prototype for test friend
    FolderMan *folderMan();
}

class Application;
class SyncResult;
class SocketApi;
class LockWatcher;

/**
 * @brief Return object for Folder::trayOverallStatus.
 * @ingroup gui
 */
class TrayOverallStatusResult
{
public:
    QDateTime lastSyncDone;

    void addResult(Folder *f);
    const SyncResult &overallStatus() const;

private:
    SyncResult _overallStatus;
};

/**
 * @brief The FolderMan class
 * @ingroup gui
 *
 * The FolderMan knows about all loaded folders and is responsible for
 * scheduling them when necessary.
 *
 * A folder is scheduled if:
 * - The configured force-sync-interval has expired
 *   (_timeScheduler and slotScheduleFolderByTime())
 *
 * - A folder watcher receives a notification about a file change
 *   (_folderWatchers and Folder::slotWatchedPathsChanged())
 *
 * - The folder etag on the server has changed
 *   (_etagPollTimer)
 *
 * - The locks of a monitored file are released
 *   (_lockWatcher and slotWatchedFileUnlocked())
 *
 * - There was a sync error or a follow-up sync is requested
 *   (_timeScheduler and slotScheduleFolderByTime()
 *    and Folder::slotSyncFinished())
 */
class OWNCLOUDGUI_EXPORT FolderMan : public QObject
{
    Q_OBJECT
public:
    /**
     * For a new folder, the type guides what kind of checks are done to ensure the new folder is not embedded in an existing one.
     * Or in case of a space folder, that if the new folder is in a Space sync root, it is the sync root of the same account.
     */
    enum class NewFolderType {
        OC10SyncRoot, // todo: #43
        SpacesSyncRoot,
        SpacesFolder,
    };

    // Refactoring todo: why does this duplicate most of the folder definition?
    struct SyncConnectionDescription
    {
        /***
-         * The WebDAV URL for the sync connection.
         */
        QUrl davUrl;

        /***
         * The id of the space or empty in case of ownCloud 10.
         */
        QString spaceId;

        /***
         * The local folder used for the sync.
         */
        QString localPath;

        /***
         * The relative remote path
         */
        QString remotePath;

        /***
         * The Space name to display in the list of folders or an empty string.
         */
        QString displayName;

        /***
         * Wether to use virtual files.
         */
        bool useVirtualFiles;

        uint32_t priority;

        QSet<QString> selectiveSyncBlackList;
    };

    static QString suggestSyncFolder(NewFolderType folderType, const QUuid &accountUuid);


    static QString checkPathValidityRecursive(const QString &path, FolderMan::NewFolderType folderType, const QUuid &accountUuid);

    static std::unique_ptr<FolderMan> createInstance();
    ~FolderMan() override;

    /**
     * Helper to access the FolderMan instance
     * Warning: may be null in unit tests
     */
    // TODO: eliminate FolderMan as globally available resource.
    static FolderMan *instance();

    /**
     *  loads all folders from the config into the manager.
     *
     *  returns empty if a downgrade of a folder was detected
     *  otherwise it will return the number of folders that were set up (this can be zero when no folders were previously configured).
     */
    std::optional<qsizetype> setupFoldersFromConfig();

    /**
     *  core step in any add folder routine. it validates the definition, instantiates vfs, instantiates the folder and validates whether
     *  it had setup errors.
     *
     *  it is up to the caller to connect the folder, save it to settings, etc.
     *
     *  Refactoring todo: this should not be public! it is currently "required" for some tests which is not really cool, as it does not represent
     *  a complete/standalone impl.
     */
    Folder *addFolder(AccountState *accountState, const FolderDefinition &folderDefinition);


    /**
     *  sets up sync folders/spaces after adding a new account via the gui
     */
    void setUpInitialSyncFolders(AccountState *accountState, bool useVfs);

    // Refactoring todo: this function actually just returns the internal vector of folders. I do not see any evidence of
    // what is docced here, at least related to this specific function.
    // Propose changing the container to a hash or similar anyway to allow fast retrieval of folder by id and other
    // maintenance activities.
    /** Find folder setting keys that need to be ignored or deleted for being too new.
     *
     * The client has a maximum supported version for the folders lists (maxFoldersVersion
     * in folderman.cpp) and a second maximum version for the contained folder configuration
     * (FolderDefinition::maxSettingsVersion()). If a future client creates configurations
     * with higher versions the older client will not be able to process them.
     *
     * Skipping or deleting these keys prevents accidents when switching from a newer
     * client to an older one.
     *
     * This function scans through the settings and finds too-new entries that can be
     * ignored (ignoreKeys) and entries that have to be deleted to keep going (deleteKeys).
     *
     * This data is used in Application::configVersionMigration() to backward-migrate
     * future configurations (possibly with user confirmation for deletions) and in
     * FolderMan::setupFolders() to know which too-new folder configurations to skip.
     */
    const QVector<Folder *> &folders() const;


    /**
     *  Removes a folder sync permanently in response to user request
     *  Not for general folder cleanup
     *  it is caller's responsibility to remove folder from settings if necessary.
     */
    // Refactoring todo: this is called directly from the AccountSettings gui - instead the gui should signal a request to
    // remove the folder.
    // also, this function *is* used for general folder cleanup when an account is removed.
    // we must develop concise, SINGLE impls for eg adding or removing folders instead of spreading the handling over multiple
    // locations.
    void removeFolderSync(Folder *);

    /**
     * Returns the folder which the file or directory stored in path is in
     *
     * Optionally, the path relative to the found folder is returned in
     * relativePath.
     */
    Folder *folderForPath(const QString &path, QString *relativePath = nullptr);

<<<<<<< HEAD
=======
    /**
      * returns a list of local files that exist on the local harddisk for an
      * incoming relative server path. The method checks with all existing sync
      * folders.
      */
    QStringList findFileInLocalFolders(const QString &relPath, const Account *acc);

>>>>>>> 7f4beb42
    /** Returns the folder by id or NULL if no folder with the id exists. */
    [[deprecated("directly reference the folder")]] Folder *folder(const QByteArray &id);

    /**
     * Ensures that a given directory does not contain a sync journal file.
     *
     * @returns false if the journal could not be removed, true otherwise.
     */
    static bool ensureJournalGone(const QString &journalDbFile);
    static bool ensureFilesystemSupported(const FolderDefinition &folderDefinition);

    SocketApi *socketApi();

    /**
     * Check if @a path is a valid path for a new folder considering the already sync'ed items.
     * Make sure that this folder, or any subfolder is not sync'ed already.
     *
     * @returns an empty string if it is allowed, or an error if it is not allowed
     */
    QString checkPathValidityForNewFolder(const QString &path, NewFolderType folderType, const QUuid &accountUuid) const;

    /**
     * Attempts to find a non-existing, acceptable path for creating a new sync folder.
     *
     * Uses \a basePath as the baseline. It'll return this path if it's acceptable.
     *
     * Note that this can fail. If someone syncs ~ and \a basePath is ~/ownCloud, no
     * subfolder of ~ would be a good candidate. When that happens \a basePath
     * is returned.
     */
    static QString findGoodPathForNewSyncFolder(const QString &basePath, const QString &newFolder, NewFolderType folderType, const QUuid &accountUuid);

    bool ignoreHiddenFiles() const;
    void setIgnoreHiddenFiles(bool ignore);

    /** Simple save and remove all folders on shut down */
    void unloadAndDeleteAllFolders();

    /**
     * If enabled is set to false, no new folders will start to sync.
     * The current one will finish.
     */
    void setSyncEnabled(bool);

    SyncScheduler *scheduler() { return _scheduler; }

    void setDirtyProxy();

    /** Whether or not vfs is supported in the location. */
    bool checkVfsAvailability(const QString &path, Vfs::Mode mode = VfsPluginManager::instance().bestAvailableVfsMode()) const;

    /** If the folder configuration is no longer supported this will return an error string */
    Result<void, QString> unsupportedConfiguration(const QString &path) const;

    [[nodiscard]] bool isSpaceSynced(GraphApi::Space *space) const;

    /**
     * adds a folder from a gui operation. this is a "presetup" step that converts the SycnConnectionDescription to a FolderDefinition
     * and does a few other things uniquely required by the gui workflow.
     *
     * this handler also saves the new folder def that is created by user request
     */
    // todo: #1
    // todo: #2
    void addFolderFromGui(AccountState *accountState, const SyncConnectionDescription &config);

    // todo: #3
    void removeFolderSettings(Folder *folder);

Q_SIGNALS:
    /**
      * signal to indicate a folder has changed its sync state.
      *
      * Attention: The folder may be zero. Do a general update of the state then.
      */
    void folderSyncStateChange(Folder *);

    /**
     * Emitted whenever the list of configured folders changes.
     */
    void folderListChanged();
    void folderRemoved(Folder *folder);
    // Refactoring todo: we need folderAdded too. The folder model should use that for normal folder updates instead of folderListChanged
    // which causes full rebuild of the model -> crazy inefficient. Ideally folderListChanged should only be emitted for large operations (eg after loading
    // folders from config or from new account)

public Q_SLOTS:

    /**
     * Schedules folders of newly connected accounts, terminates and
     * de-schedules folders of disconnected accounts.
     */
    void slotIsConnectedChanged();

    /**
     * Triggers a sync run once the lock on the given file is removed.
     *
     * Automatically detemines the folder that's responsible for the file.
     * See slotWatchedFileUnlocked().
     */
    void slotSyncOnceFileUnlocks(const QString &path, FileSystem::LockMode mode);

    /// This slot will tell all sync engines to reload the sync options.
    void slotReloadSyncOptions();

private Q_SLOTS:
    void slotFolderSyncPauseChanged(Folder *, bool paused);
    void slotFolderCanSyncChanged();
    void slotFolderSyncStarted();
    void slotFolderSyncFinished(const SyncResult &);

    void slotRemoveFoldersForAccount(AccountState *accountState);

    void slotServerVersionChanged(Account *account);

    // saves folder using an internally created QSettings instance. This is used for "one off" persistence operations
    // that should be synced immediately - eg when the user adds a new folder sync from the gui or as slot to eg persist a property
    // change
    // see second version of saveFolder, below, for use when persisting many folders in a row
    void saveFolder(Folder *folder);


private:
    explicit FolderMan();

    /**
     * @brief prepareFolder sets up the folder with mac and windows specific operations
     * @param folder path
     * @return true if the folder path exists or can be successfully created
     */
    [[nodiscard]] static bool prepareFolder(const QString &folder);

    /**
     * Adds a folder "from scratch" as oppossd to from config, which requires less setup than when you create the folder
     * from some dynamic operation (eg folders from new account or via the gui add folder sync operations).
     * In case Wizard::SyncMode::SelectiveSync is used, nullptr is returned.
     */
    Folder *addFolderFromScratch(AccountState *accountState, FolderDefinition &&definition, bool useVfs);

    /**
     *  private handler connected to spacesManager::ready signal
     *  this is a bit weird as you have to ask the manager if it's ready then wait for the signal before actually loading
     *  the spaces. this function loads all the spaces into the FolderMan and saves them in an efficient manner
     */
    void loadSpacesWhenReady(AccountState *accountState, bool useVfs);

    /**
     *  reads the folder defs from the config for a single account.
     *  it is important to use a preconfigured settings instance here instead of using a series of one-off instances, to improve efficiecy
     *  by reducing file operations when loading many folders.
     *
     *  The settings should be configured to group "Accounts" before it's passed to this function.
     *
     *  returns false when a downgrade of the database is detected, true otherwise.
     */
    bool addFoldersFromConfigByAccount(QSettings &settings, AccountState *account);

    // tests folder def for minimum reqs
    bool validateFolderDefinition(const FolderDefinition &folderDefinition);

    /** Connects a folder instance, provided it has no setup errors
     */
    void connectFolder(Folder *folder);

    /* disconnects a folder instance, provided it has no setup errors
     */
    void disconnectFolder(Folder *folder);

    /* disconnects the signals that trigger autosave
     * this is a bit dirty imo but we need to disconnect the autosave handling when a folder is removed from the settings
     * because in the subsequent step where the folder is removed from the folder man, we will get a stray signal or two that causes it
     * to be written back to the config again.
     * we can't call removeFromSettings after removeFolderSync as the folder is deleted in that step
     * in future when we have a better encapsulation on the folder manager this small detail will be easier to manage.
     */
    void disconnectAutoSave(Folder *folder);

    /* saves folder using the given instance of config settings already set to group "Accounts"
     * The main purpose of this version is to allow using a single settings instance to persist multiple folders
     * in a row before syncing -> we save a lot of expensive file operations this way
     */
    void saveFolder(Folder *folder, QSettings &settings);

    // used to reduce file operation overhead when removing multiple folders
    // impl detail: we also disconnect the folder from autosave here!
    void removeFolderSettings(Folder *folder, QSettings &settings);

    /** Queues all folders for syncing. */
    void scheduleAllFolders();

    // finds all folder configuration files
    // and create the folders
    QString getBackupName(QString fullPathName) const;

    // makes the folder known to the socket api
    // pair this with _socketApi->slotUnregisterPath(folder);
    void registerFolderWithSocketApi(Folder *folder);

    QSet<Folder *> _disabledFolders;
    QVector<Folder *> _folders;
    QString _folderConfigPath;
    bool _ignoreHiddenFiles = true;

    /// Folder aliases from the settings that weren't read
    QSet<QString> _additionalBlockedFolderAliases;

    /// Watches files that couldn't be synced due to locks
    QScopedPointer<LockWatcher> _lockWatcher;

    /// Scheduled folders that should be synced as soon as possible
    SyncScheduler *_scheduler;

    std::unique_ptr<SocketApi> _socketApi;

    mutable QMap<QString, Result<void, QString>> _unsupportedConfigurationError;

    static FolderMan *_instance;
    friend class OCC::Application;

    // the literal is needed to get the tests to build
    inline static const QString IgnoreHiddenFilesKey = QStringLiteral("ignoreHiddenFiles");
};

} // namespace OCC<|MERGE_RESOLUTION|>--- conflicted
+++ resolved
@@ -212,16 +212,6 @@
      */
     Folder *folderForPath(const QString &path, QString *relativePath = nullptr);
 
-<<<<<<< HEAD
-=======
-    /**
-      * returns a list of local files that exist on the local harddisk for an
-      * incoming relative server path. The method checks with all existing sync
-      * folders.
-      */
-    QStringList findFileInLocalFolders(const QString &relPath, const Account *acc);
-
->>>>>>> 7f4beb42
     /** Returns the folder by id or NULL if no folder with the id exists. */
     [[deprecated("directly reference the folder")]] Folder *folder(const QByteArray &id);
 
