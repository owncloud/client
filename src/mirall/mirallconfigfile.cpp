--- conflicted
+++ resolved
@@ -38,7 +38,17 @@
 {
 }
 
-<<<<<<< HEAD
+void MirallConfigFile::setConfDir(const QString &value)
+{
+    if( value.isEmpty() ) return;
+
+    QFileInfo fi(value);
+    if( fi.exists() && fi.isDir() ) {
+        qDebug() << "** Using custom dir " << value;
+        _confDir=value;
+    }
+}
+
 void MirallConfigFile::lockedFolderMsg( QString path )
 {
 	QMessageBox::warning(0, QObject::tr("The folder %1 is locked").arg(path),
@@ -54,46 +64,31 @@
 
 QString MirallConfigFile::configPath() const
 {
+	QString dir = _confDir;
+    if( _confDir.isEmpty() )
+	{
 #ifdef Q_OS_WIN32
-	QString dir = QDesktopServices::storageLocation(QDesktopServices::DataLocation);
+		QString dir = QDesktopServices::storageLocation(QDesktopServices::DataLocation);
 	
-    //Workaround for Bug QTBUG-18864 to sotre config in Roming user's profile (Windows)
-	if ( dir.contains("local settings",Qt::CaseInsensitive ) ) //Windows 2k/XP local profile
-	{
-		qDebug() << "system XP";
-	    dir.replace((QString)"Local Settings",(QString)"",Qt::CaseInsensitive);
-	    qDebug() << "newdir=" << dir;
+		//Workaround for Bug QTBUG-18864 to sotre config in Roming user's profile (Windows)
+		if ( dir.contains("local settings",Qt::CaseInsensitive ) ) //Windows 2k/XP local profile
+		{
+			qDebug() << "system XP";
+			dir.replace((QString)"Local Settings",(QString)"",Qt::CaseInsensitive);
+			qDebug() << "newdir=" << dir;
+		}
+		else
+		{
+			if (dir.contains("Local",Qt::CaseInsensitive) )
+			{
+				qDebug() << "System Vista Above";
+				dir.replace((QString)"Local",(QString)"Roaming",Qt::CaseInsensitive); //windows Vista and above
+				qDebug() << "newdir=" << dir;
+			}
+		}
+#endif
+	    qDebug() << "config path is" << dir;
 	}
-	else
-	{
-	    if (dir.contains("Local",Qt::CaseInsensitive) )
-	    {
-			qDebug() << "System Vista Above";
-			dir.replace((QString)"Local",(QString)"Roaming",Qt::CaseInsensitive); //windows Vista and above
-		    qDebug() << "newdir=" << dir;
-		}
-	}
-#endif
-    qDebug() << "config path is" << dir;
-=======
-void MirallConfigFile::setConfDir(const QString &value)
-{
-    if( value.isEmpty() ) return;
-
-    QFileInfo fi(value);
-    if( fi.exists() && fi.isDir() ) {
-        qDebug() << "** Using custom dir " << value;
-        _confDir=value;
-    }
-}
-
-QString MirallConfigFile::configPath() const
-{
-    QString dir = _confDir;
-    if( _confDir.isEmpty() )
-      _confDir = QDesktopServices::storageLocation(QDesktopServices::DataLocation);
-
->>>>>>> f83453cf
     if( !dir.endsWith(QLatin1Char('/')) ) dir.append(QLatin1Char('/'));
     return dir;
 }
