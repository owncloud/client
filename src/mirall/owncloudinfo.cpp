--- conflicted
+++ resolved
@@ -63,18 +63,10 @@
     QSslSocket::addDefaultCaCertificates(QSslCertificate::fromData(certs));
 
     connect( _manager, SIGNAL( sslErrors(QNetworkReply*, QList<QSslError>)),
-<<<<<<< HEAD
-             SLOT(slotSSLFailed(QNetworkReply*, QList<QSslError>)) );
-
-    connect( _manager, SIGNAL(authenticationRequired(QNetworkReply*, QAuthenticator*)),
-             SLOT(slotAuthentication(QNetworkReply*,QAuthenticator*)));
-=======
              this, SLOT(slotSSLFailed(QNetworkReply*, QList<QSslError>)) );
 
     connect( _manager, SIGNAL(authenticationRequired(QNetworkReply*, QAuthenticator*)),
              this, SLOT(slotAuthentication(QNetworkReply*,QAuthenticator*)));
-    resetSSLUntrust();
->>>>>>> dd2ac612
 }
 
 ownCloudInfo::~ownCloudInfo()
