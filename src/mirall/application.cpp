/*
 * Copyright (C) by Duncan Mac-Vicar P. <duncan@kde.org>
 *
 * This program is free software; you can redistribute it and/or modify
 * it under the terms of the GNU General Public License as published by
 * the Free Software Foundation; either version 2 of the License, or
 * (at your option) any later version.
 *
 * This program is distributed in the hope that it will be useful, but
 * WITHOUT ANY WARRANTY; without even the implied warranty of MERCHANTABILITY
 * or FITNESS FOR A PARTICULAR PURPOSE. See the GNU General Public License
 * for more details.
 */

#include <iostream>

#include "mirall/application.h"
#include "mirall/folder.h"
#include "mirall/folderwatcher.h"
#include "mirall/folderwizard.h"
#include "mirall/networklocation.h"
#include "mirall/unisonfolder.h"
#include "mirall/owncloudfolder.h"
#include "mirall/statusdialog.h"
#include "mirall/owncloudsetupwizard.h"
#include "mirall/owncloudinfo.h"
#include "mirall/sslerrordialog.h"
#include "mirall/theme.h"
#include "mirall/mirallconfigfile.h"
#include "mirall/updatedetector.h"
#include "mirall/proxydialog.h"
#include "mirall/version.h"
#include "mirall/credentialstore.h"
#include "mirall/logger.h"

#ifdef WITH_CSYNC
#include "mirall/csyncfolder.h"
#endif
#include "mirall/inotify.h"

#include <QtCore>
#include <QtGui>
#include <QHash>
#include <QHashIterator>
#include <QUrl>
#include <QDesktopServices>
#include <QTranslator>
#include <QNetworkProxy>
#include <QNetworkProxyFactory>

#ifdef Q_OS_LINUX
#include <dlfcn.h>
#endif

namespace Mirall {

// application logging handler.
void mirallLogCatcher(QtMsgType type, const char *msg)
{
  Q_UNUSED(type)
  Logger::instance()->mirallLog( QString::fromUtf8(msg) );
}

namespace {
QString applicationTrPath()
{
#ifdef Q_OS_LINUX
    // FIXME - proper path!
    return QLatin1String("/usr/share/mirall/i18n/");
#endif
#ifdef Q_OS_MAC
    return QApplication::applicationDirPath()+QLatin1String("/../Resources/Translations"); // path defaults to app dir.
#endif
#ifdef Q_OS_WIN32
   return QApplication::applicationDirPath();
#endif
}
}

// ----------------------------------------------------------------------------------

Application::Application(int &argc, char **argv) :
    SharedTools::QtSingleApplication(argc, argv),
    _tray(0),
#if QT_VERSION >= 0x040700
    _networkMgr(new QNetworkConfigurationManager(this)),
#endif
    _sslErrorDialog(0),
    _contextMenu(0),
    _theme(Theme::instance()),
    _updateDetector(0),
    _logBrowser(0),
    _showLogWindow(false),
    _logFlush(false),
    _helpOnly(false),
    _fileItemDialog(0)
{
    setApplicationName( _theme->appNameGUI() );
    setWindowIcon( _theme->applicationIcon() );

    parseOptions(arguments());
    setupTranslations();
    setupLogBrowser();
    //no need to waste time;
    if ( _helpOnly ) return;

#ifdef Q_OS_LINUX
        // HACK: bump the refcount for libgnutls by calling dlopen()
        // so gnutls, which is an dependency of libneon on some linux
        // distros, and does not cleanup it's FDs properly, does
        // not get unloaded. This works around a FD exhaustion crash
        // (#154). We are not using gnutls at all and it's fine
        // if loading fails, so no error handling is performed here.
        dlopen("libgnutls.so", RTLD_LAZY|RTLD_NODELETE);
#endif

    connect( this, SIGNAL(messageReceived(QString)), SLOT(slotParseOptions(QString)));
    connect( Logger::instance(), SIGNAL(guiLog(QString,QString)),
             this, SLOT(slotShowTrayMessage(QString,QString)));
    // create folder manager for sync folder management
    _folderMan = new FolderMan(this);
    connect( _folderMan, SIGNAL(folderSyncStateChange(QString)),
             this,SLOT(slotSyncStateChange(QString)));
    _folderMan->setSyncEnabled(false);

    /* use a signal mapper to map the open requests to the alias names */
    _folderOpenActionMapper = new QSignalMapper(this);
    connect(_folderOpenActionMapper, SIGNAL(mapped(const QString &)),
            this, SLOT(slotFolderOpenAction(const QString &)));

    setQuitOnLastWindowClosed(false);

    _folderWizard = new FolderWizard;

    _owncloudSetupWizard = new OwncloudSetupWizard( _folderMan, _theme, this );
    connect( _owncloudSetupWizard, SIGNAL(ownCloudWizardDone(int)),
             this, SLOT(slotownCloudWizardDone(int)));

    _statusDialog = new StatusDialog( _theme );
    connect( _statusDialog, SIGNAL(addASync()), this, SLOT(slotAddFolder()) );

    connect( _statusDialog, SIGNAL(removeFolderAlias( const QString&)),
             SLOT(slotRemoveFolder(const QString&)));
    connect( _statusDialog, SIGNAL(enableFolderAlias(QString,bool)),
             SLOT(slotEnableFolder(QString,bool)));
    connect( _statusDialog, SIGNAL(infoFolderAlias(const QString&)),
             SLOT(slotInfoFolder( const QString&)));
    connect( _statusDialog, SIGNAL(openFolderAlias(const QString&)),
             SLOT(slotFolderOpenAction(QString)));

#if 0
#if QT_VERSION >= 0x040700
    qDebug() << "* Network is" << (_networkMgr->isOnline() ? "online" : "offline");
    foreach (const QNetworkConfiguration& netCfg, _networkMgr->allConfigurations(QNetworkConfiguration::Active)) {
        //qDebug() << "Network:" << netCfg.identifier();
    }
#endif
#endif
    setupActions();
    setupSystemTray();
    setupProxy();


    int cnt = _folderMan->setupFolders();
    _statusDialog->setFolderList( _folderMan->map() );

    QObject::connect( this, SIGNAL(messageReceived(QString)),
                         this, SLOT(slotOpenStatus()) );

    QTimer::singleShot( 0, this, SLOT( slotStartFolderSetup() ));

    MirallConfigFile cfg;
    if( !cfg.ownCloudSkipUpdateCheck() ) {
        QTimer::singleShot( 3000, this, SLOT( slotStartUpdateDetector() ));
    }

    connect( ownCloudInfo::instance(), SIGNAL(sslFailed(QNetworkReply*, QList<QSslError>)),
             this,SLOT(slotSSLFailed(QNetworkReply*, QList<QSslError>)));

    qDebug() << "Network Location: " << NetworkLocation::currentLocation().encoded();
}

Application::~Application()
{
    delete _tray; // needed, see ctor
    if( _fileItemDialog) delete _fileItemDialog;
    if( _statusDialog && ! _helpOnly)  delete _statusDialog;
    qDebug() << "* Mirall shutdown";
}

void Application::slotStartUpdateDetector()
{
    _updateDetector = new UpdateDetector(this);
    _updateDetector->versionCheck(_theme);

}

void Application::slotStartFolderSetup( int result )
{
    if( result == QDialog::Accepted ) {
        if( ownCloudInfo::instance()->isConfigured() ) {
            connect( ownCloudInfo::instance(),SIGNAL(ownCloudInfoFound(QString,QString,QString,QString)),
                     SLOT(slotOwnCloudFound(QString,QString,QString,QString)));

            connect( ownCloudInfo::instance(),SIGNAL(noOwncloudFound(QNetworkReply*)),
                     SLOT(slotNoOwnCloudFound(QNetworkReply*)));

            ownCloudInfo::instance()->checkInstallation();
        } else {
            _owncloudSetupWizard->startWizard(true); // with intro
        }
    } else {
        qDebug() << "Setup Wizard was canceled. No reparsing of config.";
    }
}

void Application::slotOwnCloudFound( const QString& url, const QString& versionStr, const QString& version, const QString& edition)
{
    qDebug() << "** Application: ownCloud found: " << url << " with version " << versionStr << "(" << version << ")";
    // now check the authentication
    MirallConfigFile cfgFile;
    cfgFile.setOwnCloudVersion( version );
    // disconnect from ownCloudInfo
    disconnect( ownCloudInfo::instance(),SIGNAL(ownCloudInfoFound(QString,QString,QString,QString)),
                this, SLOT(slotOwnCloudFound(QString,QString,QString,QString)));

    disconnect( ownCloudInfo::instance(),SIGNAL(noOwncloudFound(QNetworkReply*)),
                this, SLOT(slotNoOwnCloudFound(QNetworkReply*)));

    if( version.startsWith("4.0") ) {
        QMessageBox::warning(0, tr("%1 Server Mismatch").arg(_theme->appNameGUI()),
                             tr("<p>The configured server for this client is too old.</p>"
                                "<p>Please update to the latest %1 server and restart the client.</p>").arg(_theme->appNameGUI()));
        return;
    }

    QTimer::singleShot( 0, this, SLOT( slotFetchCredentials() ));
}

void Application::slotNoOwnCloudFound( QNetworkReply* reply )
{
    Q_UNUSED(reply)

    qDebug() << "** Application: NO ownCloud found! Going offline";

    _actionAddFolder->setEnabled( false );

    // Disconnect.
    disconnect( ownCloudInfo::instance(),SIGNAL(ownCloudInfoFound(QString,QString,QString,QString)),
                this, SLOT(slotOwnCloudFound(QString,QString,QString,QString)));

    disconnect( ownCloudInfo::instance(),SIGNAL(noOwncloudFound(QNetworkReply*)),
                this, SLOT(slotNoOwnCloudFound(QNetworkReply*)));

    disconnect( ownCloudInfo::instance(),SIGNAL(ownCloudDirExists(QString,QNetworkReply*)),
                this,SLOT(slotAuthCheck(QString,QNetworkReply*)));

    setupContextMenu();
    QTimer::singleShot( 30*1000, this, SLOT( slotStartFolderSetup() ));
}

void Application::slotFetchCredentials()
{
    QString trayMessage;

    if( CredentialStore::instance()->canTryAgain() ) {
        connect( CredentialStore::instance(), SIGNAL(fetchCredentialsFinished(bool)),
                 this, SLOT(slotCredentialsFetched(bool)) );
        CredentialStore::instance()->fetchCredentials();
        if( CredentialStore::instance()->state() == CredentialStore::TooManyAttempts ) {
            trayMessage = tr("Too many attempts to get a valid password.");
        }
    } else {
        qDebug() << "Can not try again to fetch Credentials.";
        trayMessage = tr("%1 user credentials are wrong. Please check configuration.")
                .arg(Theme::instance()->appNameGUI());
    }

    if( !trayMessage.isEmpty() ) {
        _tray->showMessage(tr("Credentials"), trayMessage);
        _actionOpenStatus->setEnabled( false );
        _actionAddFolder->setEnabled( false );
    }
}

void Application::slotCredentialsFetched(bool ok)
{
    qDebug() << "Credentials successfully fetched: " << ok;
    if( ! ok ) {
        QString trayMessage;
        trayMessage = tr("Error: Could not retrieve the password!");
        if( CredentialStore::instance()->state() == CredentialStore::UserCanceled ) {
            trayMessage = tr("Password dialog was canceled!");
        } else {
            trayMessage = CredentialStore::instance()->errorMessage();
        }

        if( !trayMessage.isEmpty() ) {
            _tray->showMessage(tr("Credentials"), trayMessage);
        }

        qDebug() << "Could not fetch credentials";
        _actionAddFolder->setEnabled( false );
        _actionOpenStatus->setEnabled( false );
    } else {
        ownCloudInfo::instance()->setCredentials( CredentialStore::instance()->user(),
                                                  CredentialStore::instance()->password() );
        // Credential fetched ok.
        QTimer::singleShot( 0, this, SLOT( slotCheckAuthentication() ));
    }
    disconnect( CredentialStore::instance(), SIGNAL(fetchCredentialsFinished(bool)) );
}

void Application::slotCheckAuthentication()
{
    connect( ownCloudInfo::instance(),SIGNAL(ownCloudDirExists(QString,QNetworkReply*)),
             this,SLOT(slotAuthCheck(QString,QNetworkReply*)));

    qDebug() << "# checking for authentication settings.";
    ownCloudInfo::instance()->getRequest(QLatin1String("/"), true ); // this call needs to be authenticated.
    // simply GET the webdav root, will fail if credentials are wrong.
    // continue in slotAuthCheck here :-)
}

void Application::slotAuthCheck( const QString& ,QNetworkReply *reply )
{
    bool ok = true;

    if( reply->error() == QNetworkReply::AuthenticationRequiredError ) { // returned if the user is wrong.
        qDebug() << "******** Password is wrong!";
        QMessageBox::warning(0, tr("No %1 Connection").arg(_theme->appNameGUI()),
                             tr("<p>Your %1 credentials are not correct.</p>"
                                "<p>Please correct them by starting the configuration dialog from the tray!</p>")
                             .arg(_theme->appNameGUI()));
        _actionAddFolder->setEnabled( false );
        ok = false;
    } else if( reply->error() == QNetworkReply::OperationCanceledError ) {
        // the username was wrong and ownCloudInfo was closing the request after a couple of auth tries.
        qDebug() << "******** Username or password is wrong!";
        QMessageBox::warning(0, tr("No %1 Connection").arg(_theme->appNameGUI()),
                             tr("<p>Either your user name or your password are not correct.</p>"
                                "<p>Please correct it by starting the configuration dialog from the tray!</p>"));
        _actionAddFolder->setEnabled( false );
        ok = false;
    }

    // disconnect from ownCloud Info signals
    disconnect( ownCloudInfo::instance(),SIGNAL(ownCloudDirExists(QString,QNetworkReply*)),
             this,SLOT(slotAuthCheck(QString,QNetworkReply*)));

    if( ok ) {
        qDebug() << "######## Credentials are ok!";
        _folderMan->setSyncEnabled(true);
        QMetaObject::invokeMethod(_folderMan, "slotScheduleFolderSync");

        _tray->setIcon( _theme->syncStateIcon( SyncResult::NotYetStarted, true ) );
        _tray->show();

        int cnt = _folderMan->map().size();
        if( _tray )
            _tray->showMessage(tr("%1 Sync Started").arg(_theme->appNameGUI()),
                               tr("Sync started for %1 configured sync folder(s).").arg(cnt));

        // queue up the sync for all folders.
        _folderMan->slotScheduleAllFolders();

        computeOverallSyncStatus();

        _actionAddFolder->setEnabled( true );
        _actionOpenStatus->setEnabled( true );
        setupContextMenu();
    } else {
        slotFetchCredentials();
    }
}

void Application::slotSSLFailed( QNetworkReply *reply, QList<QSslError> errors )
{
    qDebug() << "SSL-Warnings happened for url " << reply->url().toString();

    if( ownCloudInfo::instance()->certsUntrusted() ) {
        // User decided once to untrust. Honor this decision.
        qDebug() << "Untrusted by user decision, returning.";
        return;
    }

    QString configHandle = ownCloudInfo::instance()->configHandle(reply);

    // make the ssl dialog aware of the custom config. It loads known certs.
    if( ! _sslErrorDialog ) {
        _sslErrorDialog = new SslErrorDialog;
    }
    _sslErrorDialog->setCustomConfigHandle( configHandle );

    if( _sslErrorDialog->setErrorList( errors ) ) {
        // all ssl certs are known and accepted. We can ignore the problems right away.
        qDebug() << "Certs are already known and trusted, Warnings are not valid.";
        reply->ignoreSslErrors();
    } else {
        if( _sslErrorDialog->exec() == QDialog::Accepted ) {
            if( _sslErrorDialog->trustConnection() ) {
                reply->ignoreSslErrors();
            } else {
                // User does not want to trust.
                ownCloudInfo::instance()->setCertsUntrusted(true);
            }
        } else {
            ownCloudInfo::instance()->setCertsUntrusted(true);
        }
    }
}

void Application::slotownCloudWizardDone( int res )
{
    if( res == QDialog::Accepted ) {
        int cnt = _folderMan->setupFolders();
        qDebug() << "Set up " << cnt << " folders.";
        _statusDialog->setFolderList( _folderMan->map() );
    }
    _folderMan->setSyncEnabled( true );
    slotStartFolderSetup( res );
}

void Application::setupActions()
{
    _actionOpenoC = new QAction(tr("Open %1 in browser...").arg(_theme->appNameGUI()), this);
    QObject::connect(_actionOpenoC, SIGNAL(triggered(bool)), SLOT(slotOpenOwnCloud()));
    _actionOpenStatus = new QAction(tr("Open status..."), this);
    QObject::connect(_actionOpenStatus, SIGNAL(triggered(bool)), SLOT(slotOpenStatus()));
    _actionOpenStatus->setEnabled( false );
    _actionAddFolder = new QAction(tr("Add folder..."), this);
    QObject::connect(_actionAddFolder, SIGNAL(triggered(bool)), SLOT(slotAddFolder()));
    _actionConfigure = new QAction(tr("Configure..."), this);
    QObject::connect(_actionConfigure, SIGNAL(triggered(bool)), SLOT(slotConfigure()));
    _actionConfigureProxy = new QAction(tr("Configure proxy..."), this);
    QObject::connect(_actionConfigureProxy, SIGNAL(triggered(bool)), SLOT(slotConfigureProxy()));
    _actionAbout = new QAction(tr("About..."), this);
    QObject::connect(_actionAbout, SIGNAL(triggered(bool)), SLOT(slotAbout()));
    _actionQuit = new QAction(tr("Quit"), this);
    QObject::connect(_actionQuit, SIGNAL(triggered(bool)), SLOT(quit()));
}

void Application::setupSystemTray()
{
    // Setting a parent heres will crash on X11 since by the time qapp runs
    // its childrens dtors, the X11->screen variable queried for is gone -> crash
    _tray = new QSystemTrayIcon;
    _tray->setIcon( _theme->syncStateIcon( SyncResult::NotYetStarted, true ) );

    connect(_tray,SIGNAL(activated(QSystemTrayIcon::ActivationReason)),
            SLOT(slotTrayClicked(QSystemTrayIcon::ActivationReason)));

    setupContextMenu();

    _tray->show();
}

void Application::setupContextMenu()
{
    bool isConfigured = ownCloudInfo::instance()->isConfigured();

    _actionOpenStatus->setEnabled(isConfigured);
    _actionOpenoC->setEnabled(isConfigured);
    _actionAddFolder->setEnabled(isConfigured);

    if( _contextMenu ) {
        _contextMenu->clear();
    } else {
        _contextMenu = new QMenu();
        // this must be called only once after creating the context menu, or
        // it will trigger a bug in Ubuntu's SNI bridge patch (11.10, 12.04).
        _tray->setContextMenu(_contextMenu);
    }
    _contextMenu->setTitle(_theme->appNameGUI() );
    _contextMenu->addAction(_actionOpenStatus);
    _contextMenu->addAction(_actionOpenoC);

    _contextMenu->addSeparator();

    int folderCnt = _folderMan->map().size();
    // add open actions for all sync folders to the tray menu
    if( _theme->singleSyncFolder() ) {
        if( folderCnt == 0 ) {
            // if there is no folder configured yet, show the add action.
            _contextMenu->addAction(_actionAddFolder);
        } else {
            // there should be exactly one folder. No sync-folder add action will be shown.
            QStringList li = _folderMan->map().keys();
            if( li.size() == 1 ) {
                Folder *folder = _folderMan->map().value(li.first());
                if( folder ) {
                    // if there is singleFolder mode, a generic open action is displayed.
                    QAction *action = new QAction( tr("Open %1 folder").arg(_theme->appNameGUI()), this);
                    action->setIcon( _theme->trayFolderIcon( folder->backend()) );

                    connect( action, SIGNAL(triggered()),_folderOpenActionMapper,SLOT(map()));
                    _folderOpenActionMapper->setMapping( action, folder->alias() );

                    _contextMenu->addAction(action);
                }
            }
        }
    } else {
        // show a grouping with more than one folder.
        if ( folderCnt ) {
            _contextMenu->addAction(tr("Managed Folders:"))->setDisabled(true);
        }
        foreach (Folder *folder, _folderMan->map() ) {
            QAction *action = new QAction( folder->alias(), this );
            action->setIcon( _theme->trayFolderIcon( folder->backend()) );

            connect( action, SIGNAL(triggered()),_folderOpenActionMapper,SLOT(map()));
            _folderOpenActionMapper->setMapping( action, folder->alias() );

            _contextMenu->addAction(action);
        }
        _contextMenu->addAction(_actionAddFolder);
    }

    _contextMenu->addSeparator();
    _contextMenu->addAction(_actionConfigure);
    _contextMenu->addAction(_actionConfigureProxy);
    _contextMenu->addSeparator();

    if (!Theme::instance()->about().isEmpty()) {
        _contextMenu->addAction(_actionAbout);
        _contextMenu->addSeparator();
    }

    _contextMenu->addAction(_actionQuit);
}

void Application::setupLogBrowser()
{
    // might be called from second instance
    if (!_logBrowser) {
        // init the log browser.
        _logBrowser = new LogBrowser;
        qInstallMsgHandler( mirallLogCatcher );
        // ## TODO: allow new log name maybe?
        if (!_logFile.isEmpty()) {
            qDebug() << "Logging into logfile: " << _logFile << " with flush " << _logFlush;
            _logBrowser->setLogFile( _logFile, _logFlush );
        }
    }

    if (_showLogWindow)
        slotOpenLogBrowser();

    qDebug() << QString::fromLatin1( "################## %1 %2 (%3) %4").arg(_theme->appName())
                .arg( QLocale::system().name() )
                .arg(property("ui_lang").toString())
                .arg(_theme->version());

}

void Application::setupProxy()
{
    //
    Mirall::MirallConfigFile cfg;
    int proxy = cfg.proxyType();

    switch(proxy) {
    case QNetworkProxy::NoProxy: {
        QNetworkProxy::setApplicationProxy(QNetworkProxy::NoProxy);
        break;
    }
    case QNetworkProxy::DefaultProxy: {
        QNetworkProxyFactory::setUseSystemConfiguration(true);
        break;
    }

    case QNetworkProxy::Socks5Proxy: {
        proxy = QNetworkProxy::HttpProxy;
        cfg.setProxyType(proxy);
        // fall through
    }
    case QNetworkProxy::HttpProxy:{
        QNetworkProxy proxy;
        proxy.setType(QNetworkProxy::HttpProxy);
        proxy.setHostName(cfg.proxyHostName());
        proxy.setPort(cfg.proxyPort());
        proxy.setUser(cfg.proxyUser());
        proxy.setPassword(cfg.proxyPassword());
        QNetworkProxy::setApplicationProxy(proxy);
        break;
    }
    }
}

/*
 * open the folder with the given Alais
 */
void Application::slotFolderOpenAction( const QString& alias )
{
    Folder *f = _folderMan->folder(alias);
    qDebug() << "opening local url " << f->path();
    if( f ) {
        QUrl url(f->path(), QUrl::TolerantMode);
        url.setScheme( QLatin1String("file") );

#ifdef Q_OS_WIN32
        // work around a bug in QDesktopServices on Win32, see i-net
        QString filePath = f->path();

        if (filePath.startsWith(QLatin1String("\\\\")) || filePath.startsWith(QLatin1String("//")))
            url.setUrl(QDir::toNativeSeparators(filePath));
        else
            url = QUrl::fromLocalFile(filePath);
#endif
        QDesktopServices::openUrl(url);
    }
}

void Application::slotOpenOwnCloud()
{
  MirallConfigFile cfgFile;

  QString url = cfgFile.ownCloudUrl();
  QDesktopServices::openUrl( url );
}

void Application::slotTrayClicked( QSystemTrayIcon::ActivationReason reason )
{
    // A click on the tray icon should only open the status window on Win and
    // Linux, not on Mac. They want a menu entry.
    // If the user canceled login, rather open the login window.
    if( CredentialStore::instance()->state() == CredentialStore::UserCanceled ||
            CredentialStore::instance()->state() == CredentialStore::Error ) {
        slotFetchCredentials();
    }
#if defined Q_WS_WIN || defined Q_WS_X11
    if( reason == QSystemTrayIcon::Trigger && _actionOpenStatus->isEnabled() ) {
        slotOpenStatus();
    }
#endif
}

void Application::slotAddFolder()
{
  _folderMan->setSyncEnabled(false); // do not start more syncs.

  Folder::Map folderMap = _folderMan->map();

  _folderWizard->setFolderMap( &folderMap );

  _folderWizard->restart();

  if (_folderWizard->exec() == QDialog::Accepted) {
    qDebug() << "* Folder wizard completed";

    bool goodData = true;

    QString alias        = _folderWizard->field(QLatin1String("alias")).toString();
    QString sourceFolder = _folderWizard->field(QLatin1String("sourceFolder")).toString();
    QString backend      = QLatin1String("csync");
    QString targetPath;
    bool onlyThisLAN = false;
    bool onlyOnline  = false;

    if (_folderWizard->field(QLatin1String("local?")).toBool()) {
        // setup a local csync folder
        targetPath = _folderWizard->field(QLatin1String("targetLocalFolder")).toString();
    } else if (_folderWizard->field(QLatin1String("remote?")).toBool()) {
        // setup a remote csync folder
        targetPath  = _folderWizard->field(QLatin1String("targetURLFolder")).toString();
        onlyOnline  = _folderWizard->field(QLatin1String("onlyOnline?")).toBool();
        onlyThisLAN = _folderWizard->field(QLatin1String("onlyThisLAN?")).toBool();
        (void) onlyOnline;
        (void) onlyThisLAN;
    } else if( _folderWizard->field(QLatin1String("OC?")).toBool() ||
               Theme::instance()->singleSyncFolder()) {
        // setup a ownCloud folder
        backend    = QLatin1String("owncloud");
        targetPath = _folderWizard->field(QLatin1String("targetOCFolder")).toString(); //empty in single folder mode
    } else {
      qWarning() << "* Folder not local and note remote?";
      goodData = false;
    }

    _folderMan->setSyncEnabled(true); // do start sync again.

    if( goodData ) {
        _folderMan->addFolderDefinition( backend, alias, sourceFolder, targetPath, onlyThisLAN );
        Folder *f = _folderMan->setupFolderFromConfigFile( alias );
        if( f ) {
            _statusDialog->slotAddFolder( f );
            _statusDialog->buttonsSetEnabled();
            setupContextMenu();
        }
    }

  } else {
    qDebug() << "* Folder wizard cancelled";
  }
  _folderMan->setSyncEnabled(true);
  _folderMan->slotScheduleAllFolders();
}

void Application::slotOpenStatus()
{
  if( ! _statusDialog ) return;

  QWidget *raiseWidget = 0;

  // check if there is a mirall.cfg already.
  if( _owncloudSetupWizard->wizard()->isVisible() ) {
    raiseWidget = _owncloudSetupWizard->wizard();
  }

  // if no config file is there, start the configuration wizard.
  if( ! raiseWidget ) {
    MirallConfigFile cfgFile;

    if( !cfgFile.exists() ) {
      qDebug() << "No configured folders yet, start the Owncloud integration dialog.";
      _folderMan->setSyncEnabled(false);
      _owncloudSetupWizard->startWizard(true); // with intro
    } else {
      qDebug() << "#============# Status dialog starting #=============#";
      raiseWidget = _statusDialog;
      _statusDialog->setFolderList( _folderMan->map() );
    }
  }
  raiseDialog( raiseWidget );
}

void Application::raiseDialog( QWidget *raiseWidget )
{
  // viel hilft viel ;-)
  if( raiseWidget ) {
#if defined(Q_WS_WIN) || defined (Q_OS_MAC)
    Qt::WindowFlags eFlags = raiseWidget->windowFlags();
    eFlags |= Qt::WindowStaysOnTopHint;
    raiseWidget->setWindowFlags(eFlags);
    raiseWidget->show();
    eFlags &= ~Qt::WindowStaysOnTopHint;
    raiseWidget->setWindowFlags(eFlags);
#endif
    raiseWidget->show();
    raiseWidget->raise();
    raiseWidget->activateWindow();
  }
}

void Application::slotOpenLogBrowser()
{
    _logBrowser->show();
    _logBrowser->raise();
}

void Application::slotAbout()
{
    QMessageBox::about(0, tr("About %1").arg(_theme->appNameGUI()),
                       Theme::instance()->about());
}

/*
  * the folder is to be removed. The slot is called from a signal emitted by
  * the status dialog, which removes the folder from its list by itself.
  */
void Application::slotRemoveFolder( const QString& alias )
{
    int ret = QMessageBox::question( 0, tr("Confirm Folder Remove"),
                                     tr("Do you really want to remove upload folder <i>%1</i>?").arg(alias),
                                     QMessageBox::Yes|QMessageBox::No );

    if( ret == QMessageBox::No ) {
        return;
    }
    Folder *f = _folderMan->folder(alias);
    if( f && _overallStatusStrings.contains( f->alias() )) {
        _overallStatusStrings.remove( f->alias() );
    }

    _folderMan->slotRemoveFolder( alias );
    _statusDialog->slotRemoveSelectedFolder( );
    computeOverallSyncStatus();
    setupContextMenu();
}

// Open the File list info dialog.
void Application::slotInfoFolder( const QString& alias )
{
    qDebug() << "details of folder with alias " << alias;

    if( !_fileItemDialog ) {
        _fileItemDialog = new FileItemDialog(_theme);
    }

    SyncResult folderResult = _folderMan->syncResult( alias );

    _fileItemDialog->setSyncResult( folderResult );
    raiseDialog( _fileItemDialog );
}

void Application::slotEnableFolder(const QString& alias, const bool enable)
{
    qDebug() << "Application: enable folder with alias " << alias;
    bool terminate = false;

    // this sets the folder status to disabled but does not interrupt it.
    Folder *f = _folderMan->folder( alias );
    if( f && !enable ) {
        // check if a sync is still running and if so, ask if we should terminate.
        if( f->isBusy() ) { // its still running
            int reply = QMessageBox::question( 0, tr("Sync Running"),
                                               tr("The syncing operation is running.<br/>Do you want to terminate it?"),
                                               QMessageBox::Yes | QMessageBox::No, QMessageBox::Yes );
            if ( reply == QMessageBox::Yes )
                terminate = true;
            else
                return; // do nothing
        }
    }

    // message box can return at any time while the thread keeps running,
    // so better check again after the user has responded.
    if ( f->isBusy() && terminate )
        _folderMan->terminateSyncProcess( alias );

    _folderMan->slotEnableFolder( alias, enable );
    _statusDialog->slotUpdateFolderState( f );
}

void Application::slotConfigure()
{
    _folderMan->setSyncEnabled(false); // do not start more syncs.
    _owncloudSetupWizard->startWizard(false);
}

void Application::slotConfigureProxy()
{
    ProxyDialog dlg;
    if (dlg.exec() == QDialog::Accepted)
    {
        setupProxy();
    }
}

void Application::slotParseOptions(const QString &opts)
{
    QStringList options = opts.split(QLatin1Char('|'));
    parseOptions(options);
    setupLogBrowser();
}

void Application::slotShowTrayMessage(const QString &title, const QString &msg)
{
    _tray->showMessage(title, msg);
}

void Application::slotSyncStateChange( const QString& alias )
{
    SyncResult result = _folderMan->syncResult( alias );

    // do not promote LocalSyncState to the status dialog.
    if( !result.localRunOnly() ) {
        _statusDialog->slotUpdateFolderState( _folderMan->folder(alias) );

        if( _fileItemDialog && _fileItemDialog->isVisible() ) {
            _fileItemDialog->setSyncResult( _folderMan->syncResult(alias) );
        }
    }
    computeOverallSyncStatus();

    qDebug() << "Sync state changed for folder " << alias << ": "  << result.statusString();
}

void Application::parseOptions(const QStringList &options)
{
    QStringListIterator it(options);
    // skip file name;
    if (it.hasNext()) it.next();

    //parse options; if help or bad option exit
    while (it.hasNext()) {
        QString option = it.next();
<<<<<<< HEAD
        if (option == QLatin1String("--help") || option == QLatin1String("-h")) {
            showHelp();
=======
       	if (option == QLatin1String("--help") || option == QLatin1String("-h")) {
            setHelp();
            break;
>>>>>>> 284285d4
        } else if (option == QLatin1String("--logwindow") ||
                option == QLatin1String("-l")) {
            _showLogWindow = true;
        } else if (option == QLatin1String("--logfile")) {
            if (it.hasNext() && !it.peekNext().startsWith(QLatin1String("--"))) {
                _logFile = it.next();
            } else {
                setHelp();
            }
        } else if (option == QLatin1String("--logflush")) {
            _logFlush = true;
        } else if (option == QLatin1String("--monoicons")) {
            _theme->setSystrayUseMonoIcons(true); 
<<<<<<< HEAD
        } else {
            showHelp();
        }
=======
	} else {
	    setHelp();
	    std::cout << "Option not recognized:  " << option.toStdString() << std::endl;
	    break;
	}
>>>>>>> 284285d4
    }
}

void Application::computeOverallSyncStatus()
{

    // display the info of the least successful sync (eg. not just display the result of the latest sync
    SyncResult overallResult(SyncResult::Undefined );
    QString trayMessage;
    Folder::Map map = _folderMan->map();

    foreach ( Folder *syncedFolder, map.values() ) {
        QString folderMessage = _overallStatusStrings[syncedFolder->alias()];

        SyncResult folderResult = syncedFolder->syncResult();
        SyncResult::Status syncStatus = folderResult.status();

        if( ! folderResult.localRunOnly() ) { // skip local runs, use the last message.
            switch( syncStatus ) {
            case SyncResult::Undefined:
                if ( overallResult.status() != SyncResult::Error ) {
                    overallResult.setStatus(SyncResult::Error);
                }
                folderMessage = tr( "Undefined State." );
                break;
            case SyncResult::NotYetStarted:
                folderMessage = tr( "Waits to start syncing." );
                overallResult.setStatus( SyncResult::NotYetStarted );
                break;
            case SyncResult::SyncPrepare:
                folderMessage = tr( "Preparing for sync." );
                overallResult.setStatus( SyncResult::SyncPrepare );
                break;
            case SyncResult::SyncRunning:
                folderMessage = tr( "Sync is running." );
                overallResult.setStatus( SyncResult::SyncRunning );
                break;
            case SyncResult::Unavailable:
                folderMessage = tr( "Server is currently not available." );
                overallResult.setStatus( SyncResult::Unavailable );
                break;
            case SyncResult::Success:
                if( overallResult.status() == SyncResult::Undefined ) {
                    folderMessage = tr( "Last Sync was successful." );
                    overallResult.setStatus( SyncResult::Success );
                }
                break;
            case SyncResult::Error:
                overallResult.setStatus( SyncResult::Error );
                folderMessage = tr( "Syncing Error." );
                break;
            case SyncResult::SetupError:
                if ( overallResult.status() != SyncResult::Error ) {
                    overallResult.setStatus( SyncResult::SetupError );
                }
                folderMessage = tr( "Setup Error." );
                break;
            default:
                folderMessage = tr( "Undefined Error State." );
                overallResult.setStatus( SyncResult::Error );
            }
            if( !syncedFolder->syncEnabled() ) {
                // sync is disabled.
                folderMessage += tr( " (Sync is paused)" );
            }
        }

        qDebug() << "Folder in overallStatus Message: " << syncedFolder << " with name " << syncedFolder->alias();
        QString msg = QString::fromLatin1("Folder %1: %2").arg(syncedFolder->alias()).arg(folderMessage);
        if( msg != _overallStatusStrings[syncedFolder->alias()] ) {
            _overallStatusStrings[syncedFolder->alias()] = msg;
        }
    }

    // create the tray blob message, check if we have an defined state
    if( overallResult.status() != SyncResult::Undefined ) {
        QStringList allStatusStrings = _overallStatusStrings.values();
        if( ! allStatusStrings.isEmpty() )
            trayMessage = allStatusStrings.join(QLatin1String("\n"));
        else
            trayMessage = tr("No sync folders configured.");

        QIcon statusIcon = _theme->syncStateIcon( overallResult.status(), true); // size 48 before

        _tray->setIcon( statusIcon );
        _tray->setToolTip(trayMessage);
    }
}

void Application::showHelp()
{
setHelp();
    std::cout << _theme->appName().toLatin1().constData() << " version " <<
                 _theme->version().toLatin1().constData() << std::endl << std::endl;
    std::cout << "File synchronisation desktop utility." << std::endl << std::endl;
    std::cout << "Options:" << std::endl;
    std::cout << "  -h --help            : show this help screen." << std::endl;
    std::cout << "  --logwindow          : open a window to show log output." << std::endl;
    std::cout << "  --logfile <filename> : write log output to file <filename>." << std::endl;
    std::cout << "  --logflush           : flush the log file after every write." << std::endl;
    std::cout << "  --monoicons          : Use black/white pictograms for systray." << std::endl;
    std::cout << std::endl;
    if (_theme->appName() == QLatin1String("ownCloud"))
        std::cout << "For more information, see http://www.owncloud.org" << std::endl;
}

void Application::setHelp()
{
    _helpOnly = true;
}

QString substLang(const QString &lang)
{
    // Map the more apropriate script codes
    // to country codes as used by Qt and
    // transifex translation conventions.

    // Simplified Chinese
    if (lang == QLatin1String("zh_Hans"))
        return QLatin1String("zh_CN");
    // Traditional Chinese
    if (lang == QLatin1String("zh_Hant"))
        return QLatin1String("zh_TW");
    return lang;
}

void Application::setupTranslations()
{
    QStringList uiLanguages;
    // uiLanguages crashes on Windows with 4.8.0 release builds
    #if (QT_VERSION >= 0x040801) || (QT_VERSION >= 0x040800 && !defined(Q_OS_WIN))
        uiLanguages = QLocale::system().uiLanguages();
    #else
        // older versions need to fall back to the systems locale
        uiLanguages << QLocale::system().name();
    #endif

    QString enforcedLocale = Theme::instance()->enforcedLocale();
    if (!enforcedLocale.isEmpty())
        uiLanguages.prepend(enforcedLocale);

    QTranslator *translator = new QTranslator(this);
    QTranslator *qtTranslator = new QTranslator(this);
    QTranslator *qtkeychainTranslator = new QTranslator(this);

    foreach(QString lang, uiLanguages) {
        lang.replace(QLatin1Char('-'), QLatin1Char('_')); // work around QTBUG-25973
        lang = substLang(lang);
        const QString trPath = applicationTrPath();
        const QString trFile = QLatin1String("mirall_") + lang;
        if (translator->load(trFile, trPath) ||
            lang.startsWith(QLatin1String("en"))) {
            // Permissive approach: Qt and keychain translations
            // may be missing, but Qt translations must be there in order
            // for us to accept the language. Otherwise, we try with the next.
            // "en" is an exeption as it is the default language and may not
            // have a translation file provided.
            qDebug() << Q_FUNC_INFO << "Using" << lang << "translation";
            setProperty("ui_lang", lang);
            const QString qtTrPath = QLibraryInfo::location(QLibraryInfo::TranslationsPath);
            const QString qtTrFile = QLatin1String("qt_") + lang;
            if (qtTranslator->load(qtTrFile, qtTrPath)) {
                qtTranslator->load(qtTrFile, trPath);
            }
            const QString qtkeychainFile = QLatin1String("qt_") + lang;
            if (!qtkeychainTranslator->load(qtkeychainFile, qtTrPath)) {
               qtkeychainTranslator->load(qtkeychainFile, trPath);
            }
            if (!translator->isEmpty())
                installTranslator(translator);
            if (!qtTranslator->isEmpty())
                installTranslator(qtTranslator);
            if (!qtkeychainTranslator->isEmpty())
                installTranslator(qtkeychainTranslator);
            break;
        }
        if (property("ui_lang").isNull())
            setProperty("ui_lang", "C");
    }
}

bool Application::giveHelp()
{
    return _helpOnly;
}
} // namespace Mirall
<|MERGE_RESOLUTION|>--- conflicted
+++ resolved
@@ -876,14 +876,9 @@
     //parse options; if help or bad option exit
     while (it.hasNext()) {
         QString option = it.next();
-<<<<<<< HEAD
-        if (option == QLatin1String("--help") || option == QLatin1String("-h")) {
-            showHelp();
-=======
        	if (option == QLatin1String("--help") || option == QLatin1String("-h")) {
             setHelp();
             break;
->>>>>>> 284285d4
         } else if (option == QLatin1String("--logwindow") ||
                 option == QLatin1String("-l")) {
             _showLogWindow = true;
@@ -897,17 +892,11 @@
             _logFlush = true;
         } else if (option == QLatin1String("--monoicons")) {
             _theme->setSystrayUseMonoIcons(true); 
-<<<<<<< HEAD
-        } else {
-            showHelp();
-        }
-=======
 	} else {
 	    setHelp();
 	    std::cout << "Option not recognized:  " << option.toStdString() << std::endl;
 	    break;
 	}
->>>>>>> 284285d4
     }
 }
 
