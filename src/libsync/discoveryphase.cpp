--- conflicted
+++ resolved
@@ -388,211 +388,9 @@
     if (r->error() == QNetworkReply::NoError
         && !contentType.contains("application/xml; charset=utf-8")) {
         msg = tr("Server error: PROPFIND reply is not XML formatted!");
-    }
-<<<<<<< HEAD
+
+    }
     emit finished({httpCode, msg});
-=======
-
-    _discoveryJob->_vioMutex.lock();
-    _discoveryJob->_vioWaitCondition.wakeAll();
-    _discoveryJob->_vioMutex.unlock();
-}
-
-void DiscoveryMainThread::singleDirectoryJobFinishedWithErrorSlot(int csyncErrnoCode, const QString &msg)
-{
-    if (!_currentDiscoveryDirectoryResult) {
-        return; // possibly aborted
-    }
-    qCDebug(lcDiscovery) << csyncErrnoCode << msg;
-
-    _currentDiscoveryDirectoryResult->code = csyncErrnoCode;
-    _currentDiscoveryDirectoryResult->msg = msg;
-    _currentDiscoveryDirectoryResult = 0; // the sync thread owns it now
-
-    _discoveryJob->_vioMutex.lock();
-    _discoveryJob->_vioWaitCondition.wakeAll();
-    _discoveryJob->_vioMutex.unlock();
-}
-
-void DiscoveryMainThread::singleDirectoryJobFirstDirectoryPermissionsSlot(RemotePermissions p)
-{
-    // Should be thread safe since the sync thread is blocked
-    if (_discoveryJob->_csync_ctx->remote.root_perms.isNull()) {
-        qCDebug(lcDiscovery) << "Permissions for root dir:" << p.toString();
-        _discoveryJob->_csync_ctx->remote.root_perms = p;
-    }
-}
-
-void DiscoveryMainThread::doGetSizeSlot(const QString &path, qint64 *result)
-{
-    QString fullPath = _pathPrefix;
-    if (!_pathPrefix.endsWith('/')) {
-        fullPath += '/';
-    }
-    fullPath += path;
-    // remove trailing slash
-    while (fullPath.endsWith('/')) {
-        fullPath.chop(1);
-    }
-
-    _currentGetSizeResult = result;
-
-    // Schedule the DiscoverySingleDirectoryJob
-    auto propfindJob = new PropfindJob(_account, fullPath, this);
-    propfindJob->setProperties(QList<QByteArray>() << "resourcetype"
-                                                   << "http://owncloud.org/ns:size");
-    QObject::connect(propfindJob, &PropfindJob::finishedWithError,
-        this, &DiscoveryMainThread::slotGetSizeFinishedWithError);
-    QObject::connect(propfindJob, &PropfindJob::result,
-        this, &DiscoveryMainThread::slotGetSizeResult);
-    propfindJob->start();
-}
-
-void DiscoveryMainThread::slotGetSizeFinishedWithError()
-{
-    if (!_currentGetSizeResult) {
-        return; // possibly aborted
-    }
-
-    qCWarning(lcDiscovery) << "Error getting the size of the directory";
-    // just let let the discovery job continue then
-    _currentGetSizeResult = 0;
-    QMutexLocker locker(&_discoveryJob->_vioMutex);
-    _discoveryJob->_vioWaitCondition.wakeAll();
-}
-
-void DiscoveryMainThread::slotGetSizeResult(const QVariantMap &map)
-{
-    if (!_currentGetSizeResult) {
-        return; // possibly aborted
-    }
-
-    *_currentGetSizeResult = map.value(QLatin1String("size")).toLongLong();
-    qCDebug(lcDiscovery) << "Size of folder:" << *_currentGetSizeResult;
-    _currentGetSizeResult = 0;
-    QMutexLocker locker(&_discoveryJob->_vioMutex);
-    _discoveryJob->_vioWaitCondition.wakeAll();
-}
-
-
-// called from SyncEngine
-void DiscoveryMainThread::abort()
-{
-    if (_singleDirJob) {
-        disconnect(_singleDirJob.data(), &DiscoverySingleDirectoryJob::finishedWithError, this, nullptr);
-        disconnect(_singleDirJob.data(), &DiscoverySingleDirectoryJob::firstDirectoryPermissions, this, nullptr);
-        disconnect(_singleDirJob.data(), &DiscoverySingleDirectoryJob::finishedWithResult, this, nullptr);
-        _singleDirJob->abort();
-    }
-    if (_currentDiscoveryDirectoryResult) {
-        if (_discoveryJob->_vioMutex.tryLock()) {
-            _currentDiscoveryDirectoryResult->msg = tr("Aborted by the user"); // Actually also created somewhere else by sync engine
-            _currentDiscoveryDirectoryResult->code = EIO;
-            _currentDiscoveryDirectoryResult = 0;
-            _discoveryJob->_vioWaitCondition.wakeAll();
-            _discoveryJob->_vioMutex.unlock();
-        }
-    }
-    if (_currentGetSizeResult) {
-        _currentGetSizeResult = 0;
-        QMutexLocker locker(&_discoveryJob->_vioMutex);
-        _discoveryJob->_vioWaitCondition.wakeAll();
-    }
-}
-
-csync_vio_handle_t *DiscoveryJob::remote_vio_opendir_hook(const char *url,
-    void *userdata)
-{
-    DiscoveryJob *discoveryJob = static_cast<DiscoveryJob *>(userdata);
-    if (discoveryJob) {
-        qCDebug(lcDiscovery) << discoveryJob << url << "Calling into main thread...";
-
-        QScopedPointer<DiscoveryDirectoryResult> directoryResult(new DiscoveryDirectoryResult());
-        directoryResult->code = EIO;
-
-        discoveryJob->_vioMutex.lock();
-        const QString qurl = QString::fromUtf8(url);
-        emit discoveryJob->doOpendirSignal(qurl, directoryResult.data());
-        discoveryJob->_vioWaitCondition.wait(&discoveryJob->_vioMutex, ULONG_MAX); // FIXME timeout?
-        discoveryJob->_vioMutex.unlock();
-
-        qCDebug(lcDiscovery) << discoveryJob << url << "...Returned from main thread";
-
-        // Upon awakening from the _vioWaitCondition, iterator should be a valid iterator.
-        if (directoryResult->code != 0) {
-            qCDebug(lcDiscovery) << directoryResult->code << "when opening" << url << "msg=" << directoryResult->msg;
-            errno = directoryResult->code;
-
-            // save the error string to the context
-            QString errorString = directoryResult->path;
-            if (errorString.startsWith("/"))
-                errorString = errorString.mid(1);
-            if (!directoryResult->msg.isEmpty()) {
-                errorString.append(": ");
-                errorString.append(directoryResult->msg);
-            }
-            discoveryJob->_csync_ctx->error_string = errorString;
-
-            return NULL;
-        }
-
-        return directoryResult.take();
-    }
-    return NULL;
-}
-
-
-std::unique_ptr<csync_file_stat_t> DiscoveryJob::remote_vio_readdir_hook(csync_vio_handle_t *dhandle,
-    void *userdata)
-{
-    DiscoveryJob *discoveryJob = static_cast<DiscoveryJob *>(userdata);
-    if (discoveryJob) {
-        DiscoveryDirectoryResult *directoryResult = static_cast<DiscoveryDirectoryResult *>(dhandle);
-        if (!directoryResult->list.empty()) {
-            auto file_stat = std::move(directoryResult->list.front());
-            directoryResult->list.pop_front();
-            return file_stat;
-        }
-    }
-    return NULL;
-}
-
-void DiscoveryJob::remote_vio_closedir_hook(csync_vio_handle_t *dhandle, void *userdata)
-{
-    DiscoveryJob *discoveryJob = static_cast<DiscoveryJob *>(userdata);
-    if (discoveryJob) {
-        DiscoveryDirectoryResult *directoryResult = static_cast<DiscoveryDirectoryResult *>(dhandle);
-        QString path = directoryResult->path;
-        qCDebug(lcDiscovery) << discoveryJob << path;
-        // just deletes the struct and the iterator, the data itself is owned by the SyncEngine/DiscoveryMainThread
-        delete directoryResult;
-    }
-}
-
-void DiscoveryJob::start()
-{
-    _selectiveSyncBlackList.sort();
-    _selectiveSyncWhiteList.sort();
-    _csync_ctx->callbacks.update_callback_userdata = this;
-    _csync_ctx->callbacks.update_callback = update_job_update_callback;
-    _csync_ctx->callbacks.checkSelectiveSyncBlackListHook = isInSelectiveSyncBlackListCallback;
-    _csync_ctx->callbacks.checkSelectiveSyncNewFolderHook = checkSelectiveSyncNewFolderCallback;
-
-    _csync_ctx->callbacks.remote_opendir_hook = remote_vio_opendir_hook;
-    _csync_ctx->callbacks.remote_readdir_hook = remote_vio_readdir_hook;
-    _csync_ctx->callbacks.remote_closedir_hook = remote_vio_closedir_hook;
-    _csync_ctx->callbacks.vio_userdata = this;
-
-    _lastUpdateProgressCallbackCall.invalidate();
-    int ret = csync_update(_csync_ctx);
-
-    _csync_ctx->callbacks.checkSelectiveSyncNewFolderHook = 0;
-    _csync_ctx->callbacks.checkSelectiveSyncBlackListHook = 0;
-    _csync_ctx->callbacks.update_callback = 0;
-    _csync_ctx->callbacks.update_callback_userdata = 0;
-
-    emit finished(ret);
->>>>>>> 8aee6426
     deleteLater();
 }
 }