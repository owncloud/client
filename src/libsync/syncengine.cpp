/*
 * Copyright (C) by Duncan Mac-Vicar P. <duncan@kde.org>
 * Copyright (C) by Klaas Freitag <freitag@owncloud.com>
 *
 * This program is free software; you can redistribute it and/or modify
 * it under the terms of the GNU General Public License as published by
 * the Free Software Foundation; either version 2 of the License, or
 * (at your option) any later version.
 *
 * This program is distributed in the hope that it will be useful, but
 * WITHOUT ANY WARRANTY; without even the implied warranty of MERCHANTABILITY
 * or FITNESS FOR A PARTICULAR PURPOSE. See the GNU General Public License
 * for more details.
 */

#include "syncengine.h"
#include "account.h"
#include "owncloudpropagator.h"
#include "common/syncjournaldb.h"
#include "common/syncjournalfilerecord.h"
#include "discoveryphase.h"
#include "creds/abstractcredentials.h"
#include "syncfilestatus.h"
#include "csync_exclude.h"
#include "filesystem.h"
#include "propagateremotedelete.h"
#include "propagatedownload.h"
#include "common/asserts.h"
#include "discovery.h"

#ifdef Q_OS_WIN
#include <windows.h>
#else
#include <unistd.h>
#endif

#include <climits>
#include <assert.h>

#include <QCoreApplication>
#include <QSslSocket>
#include <QDir>
#include <QLoggingCategory>
#include <QMutexLocker>
#include <QThread>
#include <QStringList>
#include <QTextStream>
#include <QTime>
#include <QUrl>
#include <QSslCertificate>
#include <QProcess>
#include <QElapsedTimer>
#include <qtextcodec.h>

namespace OCC {

Q_LOGGING_CATEGORY(lcEngine, "sync.engine", QtInfoMsg)

static const int s_touchedFilesMaxAgeMs = 15 * 1000;
bool SyncEngine::s_anySyncRunning = false;

qint64 SyncEngine::minimumFileAgeForUpload = 2000;

SyncEngine::SyncEngine(AccountPtr account, const QString &localPath,
    const QString &remotePath, OCC::SyncJournalDb *journal)
    : _account(account)
    , _needsUpdate(false)
    , _syncRunning(false)
    , _localPath(localPath)
    , _remotePath(remotePath)
    , _journal(journal)
    , _progressInfo(new ProgressInfo)
    , _hasNoneFiles(false)
    , _hasRemoveFile(false)
    , _uploadLimit(0)
    , _downloadLimit(0)
    , _anotherSyncNeeded(NoFollowUpSync)
{
    qRegisterMetaType<SyncFileItem>("SyncFileItem");
    qRegisterMetaType<SyncFileItemPtr>("SyncFileItemPtr");
    qRegisterMetaType<SyncFileItem::Status>("SyncFileItem::Status");
    qRegisterMetaType<SyncFileStatus>("SyncFileStatus");
    qRegisterMetaType<SyncFileItemVector>("SyncFileItemVector");
    qRegisterMetaType<SyncFileItem::Direction>("SyncFileItem::Direction");

    // Everything in the SyncEngine expects a trailing slash for the localPath.
    ASSERT(localPath.endsWith(QLatin1Char('/')));

    _excludedFiles.reset(new ExcludedFiles);

    _syncFileStatusTracker.reset(new SyncFileStatusTracker(this));

    _clearTouchedFilesTimer.setSingleShot(true);
    _clearTouchedFilesTimer.setInterval(30 * 1000);
    connect(&_clearTouchedFilesTimer, &QTimer::timeout, this, &SyncEngine::slotClearTouchedFiles);
}

SyncEngine::~SyncEngine()
{
    abort();
    _excludedFiles.reset();
}

/**
 * Check if the item is in the blacklist.
 * If it should not be sync'ed because of the blacklist, update the item with the error instruction
 * and proper error message, and return true.
 * If the item is not in the blacklist, or the blacklist is stale, return false.
 */
bool SyncEngine::checkErrorBlacklisting(SyncFileItem &item)
{
    if (!_journal) {
        qCCritical(lcEngine) << "Journal is undefined!";
        return false;
    }

    SyncJournalErrorBlacklistRecord entry = _journal->errorBlacklistEntry(item._file);
    item._hasBlacklistEntry = false;

    if (!entry.isValid()) {
        return false;
    }

    item._hasBlacklistEntry = true;

    // If duration has expired, it's not blacklisted anymore
    time_t now = Utility::qDateTimeToTime_t(QDateTime::currentDateTimeUtc());
    if (now >= entry._lastTryTime + entry._ignoreDuration) {
        qCInfo(lcEngine) << "blacklist entry for " << item._file << " has expired!";
        return false;
    }

    // If the file has changed locally or on the server, the blacklist
    // entry no longer applies
    if (item._direction == SyncFileItem::Up) { // check the modtime
        if (item._modtime == 0 || entry._lastTryModtime == 0) {
            return false;
        } else if (item._modtime != entry._lastTryModtime) {
            qCInfo(lcEngine) << item._file << " is blacklisted, but has changed mtime!";
            return false;
        } else if (item._renameTarget != entry._renameTarget) {
            qCInfo(lcEngine) << item._file << " is blacklisted, but rename target changed from" << entry._renameTarget;
            return false;
        }
    } else if (item._direction == SyncFileItem::Down) {
        // download, check the etag.
        if (item._etag.isEmpty() || entry._lastTryEtag.isEmpty()) {
            qCInfo(lcEngine) << item._file << "one ETag is empty, no blacklisting";
            return false;
        } else if (item._etag != entry._lastTryEtag) {
            qCInfo(lcEngine) << item._file << " is blacklisted, but has changed etag!";
            return false;
        }
    }

    int waitSeconds = entry._lastTryTime + entry._ignoreDuration - now;
    qCInfo(lcEngine) << "Item is on blacklist: " << entry._file
                     << "retries:" << entry._retryCount
                     << "for another" << waitSeconds << "s";

    // We need to indicate that we skip this file due to blacklisting
    // for reporting and for making sure we don't update the blacklist
    // entry yet.
    // Classification is this _instruction and _status
    item._instruction = CSYNC_INSTRUCTION_IGNORE;
    item._status = SyncFileItem::BlacklistedError;

    auto waitSecondsStr = Utility::durationToDescriptiveString1(1000 * waitSeconds);
    item._errorString = tr("%1 (skipped due to earlier error, trying again in %2)").arg(entry._errorString, waitSecondsStr);

    if (entry._errorCategory == SyncJournalErrorBlacklistRecord::InsufficientRemoteStorage) {
        slotInsufficientRemoteStorage();
    }

    return true;
}

static bool isFileTransferInstruction(csync_instructions_e instruction)
{
    return instruction == CSYNC_INSTRUCTION_CONFLICT
        || instruction == CSYNC_INSTRUCTION_NEW
        || instruction == CSYNC_INSTRUCTION_SYNC
        || instruction == CSYNC_INSTRUCTION_TYPE_CHANGE;
}

void SyncEngine::deleteStaleDownloadInfos(const SyncFileItemVector &syncItems)
{
    // Find all downloadinfo paths that we want to preserve.
    QSet<QString> download_file_paths;
    foreach (const SyncFileItemPtr &it, syncItems) {
        if (it->_direction == SyncFileItem::Down
            && it->_type == ItemTypeFile
            && isFileTransferInstruction(it->_instruction)) {
            download_file_paths.insert(it->_file);
        }
    }

    // Delete from journal and from filesystem.
    const QVector<SyncJournalDb::DownloadInfo> deleted_infos =
        _journal->getAndDeleteStaleDownloadInfos(download_file_paths);
    foreach (const SyncJournalDb::DownloadInfo &deleted_info, deleted_infos) {
        const QString tmppath = _propagator->getFilePath(deleted_info._tmpfile);
        qCInfo(lcEngine) << "Deleting stale temporary file: " << tmppath;
        FileSystem::remove(tmppath);
    }
}

void SyncEngine::deleteStaleUploadInfos(const SyncFileItemVector &syncItems)
{
    // Find all blacklisted paths that we want to preserve.
    QSet<QString> upload_file_paths;
    foreach (const SyncFileItemPtr &it, syncItems) {
        if (it->_direction == SyncFileItem::Up
            && it->_type == ItemTypeFile
            && isFileTransferInstruction(it->_instruction)) {
            upload_file_paths.insert(it->_file);
        }
    }

    // Delete from journal.
    auto ids = _journal->deleteStaleUploadInfos(upload_file_paths);

    // Delete the stales chunk on the server.
    if (account()->capabilities().chunkingNg()) {
        foreach (uint transferId, ids) {
            if (!transferId)
                continue; // Was not a chunked upload
            QUrl url = Utility::concatUrlPath(account()->url(), QLatin1String("remote.php/dav/uploads/") + account()->davUser() + QLatin1Char('/') + QString::number(transferId));
            (new DeleteJob(account(), url, this))->start();
        }
    }
}

void SyncEngine::deleteStaleErrorBlacklistEntries(const SyncFileItemVector &syncItems)
{
    // Find all blacklisted paths that we want to preserve.
    QSet<QString> blacklist_file_paths;
    foreach (const SyncFileItemPtr &it, syncItems) {
        if (it->_hasBlacklistEntry)
            blacklist_file_paths.insert(it->_file);
    }

    // Delete from journal.
    _journal->deleteStaleErrorBlacklistEntries(blacklist_file_paths);
}

void SyncEngine::conflictRecordMaintenance()
{
    // Remove stale conflict entries from the database
    // by checking which files still exist and removing the
    // missing ones.
    auto conflictRecordPaths = _journal->conflictRecordPaths();
    for (const auto &path : conflictRecordPaths) {
        auto fsPath = _propagator->getFilePath(QString::fromUtf8(path));
        if (!QFileInfo(fsPath).exists()) {
            _journal->deleteConflictRecord(path);
        }
    }

    // Did the sync see any conflict files that don't yet have records?
    // If so, add them now.
    //
    // This happens when the conflicts table is new or when conflict files
    // are downlaoded but the server doesn't send conflict headers.
    for (const auto &path : _seenFiles) {
        if (!Utility::isConflictFile(path))
            continue;

        auto bapath = path.toUtf8();
        if (!conflictRecordPaths.contains(bapath)) {
            ConflictRecord record;
            record.path = bapath;
            auto basePath = Utility::conflictFileBaseName(bapath);
            record.initialBasePath = basePath;

            // Determine fileid of target file
<<<<<<< HEAD
            auto basePath = Utility::conflictFileBaseNameFromPattern(bapath);
=======
>>>>>>> abc5bdc5
            SyncJournalFileRecord baseRecord;
            if (_journal->getFileRecord(basePath, &baseRecord) && baseRecord.isValid()) {
                record.baseFileId = baseRecord._fileId;
            }

            _journal->setConflictRecord(record);
        }
    }
}


void OCC::SyncEngine::slotItemDiscovered(const OCC::SyncFileItemPtr &item)
{
    _seenFiles.insert(item->_file);
    if (!item->_renameTarget.isEmpty()) {
        // Yes, this records both the rename renameTarget and the original so we keep both in case of a rename
        _seenFiles.insert(item->_renameTarget);
    }
    if (item->_instruction == CSYNC_INSTRUCTION_UPDATE_METADATA && !item->isDirectory()) {
        // For directories, metadata-only updates will be done after all their files are propagated.

        // Update the database now already:  New remote fileid or Etag or RemotePerm
        // Or for files that were detected as "resolved conflict".
        // Or a local inode/mtime change

        // In case of "resolved conflict": there should have been a conflict because they
        // both were new, or both had their local mtime or remote etag modified, but the
        // size and mtime is the same on the server.  This typically happens when the
        // database is removed. Nothing will be done for those files, but we still need
        // to update the database.

        // This metadata update *could* be a propagation job of its own, but since it's
        // quick to do and we don't want to create a potentially large number of
        // mini-jobs later on, we just update metadata right now.

        if (item->_direction == SyncFileItem::Down) {
            QString filePath = _localPath + item->_file;

            // If the 'W' remote permission changed, update the local filesystem
            SyncJournalFileRecord prev;
            if (_journal->getFileRecord(item->_file, &prev)
                && prev.isValid()
                && prev._remotePerm.hasPermission(RemotePermissions::CanWrite) != item->_remotePerm.hasPermission(RemotePermissions::CanWrite)) {
                const bool isReadOnly = !item->_remotePerm.isNull() && !item->_remotePerm.hasPermission(RemotePermissions::CanWrite);
                FileSystem::setFileReadOnlyWeak(filePath, isReadOnly);
            }
            auto rec = item->toSyncJournalFileRecordWithInode(filePath);
            if (rec._checksumHeader.isEmpty())
                rec._checksumHeader = prev._checksumHeader;
            rec._serverHasIgnoredFiles |= prev._serverHasIgnoredFiles;
            _journal->setFileRecord(rec);

            // This might have changed the shared flag, so we must notify SyncFileStatusTracker for example
            emit itemCompleted(item);
        } else {
            // Update only outdated data from the disk.
            _journal->updateLocalMetadata(item->_file, item->_modtime, item->_size, item->_inode);
        }
        _hasNoneFiles = true;
        return;
    } else if (item->_instruction == CSYNC_INSTRUCTION_NONE) {
        _hasNoneFiles = true;
        if (_account->capabilities().uploadConflictFiles() && Utility::isConflictFile(item->_file)) {
            // For uploaded conflict files, files with no action performed on them should
            // be displayed: but we mustn't overwrite the instruction if something happens
            // to the file!
            item->_errorString = tr("Unresolved conflict.");
            item->_instruction = CSYNC_INSTRUCTION_IGNORE;
            item->_status = SyncFileItem::Conflict;
        }
        return;
    } else if (item->_instruction == CSYNC_INSTRUCTION_REMOVE) {
        _hasRemoveFile = true;
    } else if (item->_instruction == CSYNC_INSTRUCTION_TYPE_CHANGE
        || item->_instruction == CSYNC_INSTRUCTION_SYNC) {
        if (item->_direction == SyncFileItem::Up) {
            // An upload of an existing file means that the file was left unchanged on the server
            // This counts as a NONE for detecting if all the files on the server were changed
            _hasNoneFiles = true;
        }
    }

    // check for blacklisting of this item.
    // if the item is on blacklist, the instruction was set to ERROR
    checkErrorBlacklisting(*item);
    _needsUpdate = true;
    _syncItems.append(item);
    slotNewItem(item);

    if (item->isDirectory()) {
        slotFolderDiscovered(item->_etag.isEmpty(), item->_file);
    }
}

void SyncEngine::startSync()
{
    if (_journal->exists()) {
        QVector<SyncJournalDb::PollInfo> pollInfos = _journal->getPollInfos();
        if (!pollInfos.isEmpty()) {
            qCInfo(lcEngine) << "Finish Poll jobs before starting a sync";
            CleanupPollsJob *job = new CleanupPollsJob(pollInfos, _account,
                _journal, _localPath, this);
            connect(job, &CleanupPollsJob::finished, this, &SyncEngine::startSync);
            connect(job, &CleanupPollsJob::aborted, this, &SyncEngine::slotCleanPollsJobAborted);
            job->start();
            return;
        }
    }

    if (s_anySyncRunning || _syncRunning) {
        ASSERT(false);
        return;
    }

    s_anySyncRunning = true;
    _syncRunning = true;
    _anotherSyncNeeded = NoFollowUpSync;
    _clearTouchedFilesTimer.stop();

    _hasNoneFiles = false;
    _hasRemoveFile = false;
    _seenFiles.clear();

    _progressInfo->reset();

    if (!QDir(_localPath).exists()) {
        _anotherSyncNeeded = DelayedFollowUp;
        // No _tr, it should only occur in non-mirall
        syncError("Unable to find local sync folder.");
        finalize(false);
        return;
    }

    // Check free size on disk first.
    const qint64 minFree = criticalFreeSpaceLimit();
    const qint64 freeBytes = Utility::freeDiskSpace(_localPath);
    if (freeBytes >= 0) {
        if (freeBytes < minFree) {
            qCWarning(lcEngine()) << "Too little space available at" << _localPath << ". Have"
                                  << freeBytes << "bytes and require at least" << minFree << "bytes";
            _anotherSyncNeeded = DelayedFollowUp;
            syncError(tr("Only %1 are available, need at least %2 to start",
                "Placeholders are postfixed with file sizes using Utility::octetsToString()")
                          .arg(
                              Utility::octetsToString(freeBytes),
                              Utility::octetsToString(minFree)));
            finalize(false);
            return;
        } else {
            qCInfo(lcEngine) << "There are" << freeBytes << "bytes available at" << _localPath;
        }
    } else {
        qCWarning(lcEngine) << "Could not determine free space available at" << _localPath;
    }

    _syncItems.clear();
    _needsUpdate = false;

    if (!_journal->exists()) {
        qCInfo(lcEngine) << "New sync (no sync journal exists)";
    } else {
        qCInfo(lcEngine) << "Sync with existing sync journal";
    }

    QString verStr("Using Qt ");
    verStr.append(qVersion());

    verStr.append(" SSL library ").append(QSslSocket::sslLibraryVersionString().toUtf8().data());
    verStr.append(" on ").append(Utility::platformName());
    qCInfo(lcEngine) << verStr;

    // This creates the DB if it does not exist yet.
    if (!_journal->isConnected()) {
        qCWarning(lcEngine) << "No way to create a sync journal!";
        syncError(tr("Unable to open or create the local sync database. Make sure you have write access in the sync folder."));
        finalize(false);
        return;
        // database creation error!
    }

    // Functionality like selective sync might have set up etag storage
    // filtering via avoidReadFromDbOnNextSync(). This *is* the next sync, so
    // undo the filter to allow this sync to retrieve and store the correct etags.
    _journal->clearEtagStorageFilter();

    _excludedFiles->setExcludeConflictFiles(!_account->capabilities().uploadConflictFiles());

    _lastLocalDiscoveryStyle = _localDiscoveryStyle;

    if (_syncOptions._newFilesAreVirtual && _syncOptions._virtualFileSuffix.isEmpty()) {
        syncError(tr("Using virtual files but suffix is not set"));
        finalize(false);
        return;
    }

    bool ok;
    auto selectiveSyncBlackList = _journal->getSelectiveSyncList(SyncJournalDb::SelectiveSyncBlackList, &ok);
    if (ok) {
        bool usingSelectiveSync = (!selectiveSyncBlackList.isEmpty());
        qCInfo(lcEngine) << (usingSelectiveSync ? "Using Selective Sync" : "NOT Using Selective Sync");
    } else {
        qCWarning(lcEngine) << "Could not retrieve selective sync list from DB";
        syncError(tr("Unable to read the blacklist from the local database"));
        finalize(false);
        return;
    }

    _stopWatch.start();
    _progressInfo->_status = ProgressInfo::Starting;
    emit transmissionProgress(*_progressInfo);

    qCInfo(lcEngine) << "#### Discovery start ####################################################";
    qCInfo(lcEngine) << "Server" << account()->serverVersion()
                     << (account()->isHttp2Supported() ? "Using HTTP/2" : "");
    _progressInfo->_status = ProgressInfo::Discovery;
    emit transmissionProgress(*_progressInfo);

    _discoveryPhase.reset(new DiscoveryPhase);
    _discoveryPhase->_account = _account;
    _discoveryPhase->_excludes = _excludedFiles.data();
    _discoveryPhase->_statedb = _journal;
    _discoveryPhase->_localDir = _localPath;
    _discoveryPhase->_remoteFolder = _remotePath;
    _discoveryPhase->_syncOptions = _syncOptions;
    _discoveryPhase->_shouldDiscoverLocaly = [this](const QString &s) { return shouldDiscoverLocally(s); };
    _discoveryPhase->_selectiveSyncBlackList = selectiveSyncBlackList;
    _discoveryPhase->_selectiveSyncWhiteList = _journal->getSelectiveSyncList(SyncJournalDb::SelectiveSyncWhiteList, &ok);
    if (!ok) {
        qCWarning(lcEngine) << "Unable to read selective sync list, aborting.";
        syncError(tr("Unable to read from the sync journal."));
        finalize(false);
        return;
    }

    // Check for invalid character in old server version
    QString invalidFilenamePattern = _account->capabilities().invalidFilenameRegex();
    if (invalidFilenamePattern.isNull()
        && _account->serverVersionInt() < Account::makeServerVersion(8, 1, 0)) {
        // Server versions older than 8.1 don't support some characters in filenames.
        // If the capability is not set, default to a pattern that avoids uploading
        // files with names that contain these.
        // It's important to respect the capability also for older servers -- the
        // version check doesn't make sense for custom servers.
        invalidFilenamePattern = "[\\\\:?*\"<>|]";
    }
    if (!invalidFilenamePattern.isEmpty())
        _discoveryPhase->_invalidFilenameRx = QRegExp(invalidFilenamePattern);
    _discoveryPhase->_ignoreHiddenFiles = ignoreHiddenFiles();

    connect(_discoveryPhase.data(), &DiscoveryPhase::itemDiscovered, this, &SyncEngine::slotItemDiscovered);
    connect(_discoveryPhase.data(), &DiscoveryPhase::newBigFolder, this, &SyncEngine::newBigFolder);
    connect(_discoveryPhase.data(), &DiscoveryPhase::fatalError, this, [this](const QString &errorString) {
        syncError(errorString);
        finalize(false);
    });
    connect(_discoveryPhase.data(), &DiscoveryPhase::finished, this, &SyncEngine::slotDiscoveryJobFinished);

    auto discoveryJob = new ProcessDirectoryJob(SyncFileItemPtr(), ProcessDirectoryJob::NormalQuery, ProcessDirectoryJob::NormalQuery,
        _discoveryPhase.data(), _discoveryPhase.data());
    _discoveryPhase->startJob(discoveryJob);
    connect(discoveryJob, &ProcessDirectoryJob::etag, this, &SyncEngine::slotRootEtagReceived);
}

void SyncEngine::slotFolderDiscovered(bool local, const QString &folder)
{
    // Don't wanna overload the UI
    if (!_lastUpdateProgressCallbackCall.isValid()) {
        _lastUpdateProgressCallbackCall.start(); // first call
    } else if (_lastUpdateProgressCallbackCall.elapsed() < 200) {
        return;
    } else {
        _lastUpdateProgressCallbackCall.start();
    }

    if (local) {
        _progressInfo->_currentDiscoveredLocalFolder = folder;
        _progressInfo->_currentDiscoveredRemoteFolder.clear();
    } else {
        _progressInfo->_currentDiscoveredRemoteFolder = folder;
        _progressInfo->_currentDiscoveredLocalFolder.clear();
    }
    emit transmissionProgress(*_progressInfo);
}

void SyncEngine::slotRootEtagReceived(const QString &e)
{
    if (_remoteRootEtag.isEmpty()) {
        qCDebug(lcEngine) << "Root etag:" << e;
        _remoteRootEtag = e;
        emit rootEtag(_remoteRootEtag);
    }
}

void SyncEngine::slotNewItem(const SyncFileItemPtr &item)
{
    _progressInfo->adjustTotalsForFile(*item);
}

void SyncEngine::slotDiscoveryJobFinished()
{
    if (!_discoveryPhase) {
        // There was an error that was already taken care of
        return;
    }

    qCInfo(lcEngine) << "#### Discovery end #################################################### " << _stopWatch.addLapTime(QLatin1String("Discovery Finished")) << "ms";

    // Sanity check
    if (!_journal->isConnected()) {
        qCWarning(lcEngine) << "Bailing out, DB failure";
        syncError(tr("Cannot open the sync journal"));
        finalize(false);
        return;
    } else {
        // Commits a possibly existing (should not though) transaction and starts a new one for the propagate phase
        _journal->commitIfNeededAndStartNewTransaction("Post discovery");
    }

    _progressInfo->_currentDiscoveredRemoteFolder.clear();
    _progressInfo->_currentDiscoveredLocalFolder.clear();
    _progressInfo->_status = ProgressInfo::Reconcile;
    emit transmissionProgress(*_progressInfo);

    //    qCInfo(lcEngine) << "Permissions of the root folder: " << _csync_ctx->remote.root_perms.toString();

    if (!_hasNoneFiles && _hasRemoveFile) {
        qCInfo(lcEngine) << "All the files are going to be changed, asking the user";
        bool cancel = false;
        int side = 0; // > 0 means more deleted on the server.  < 0 means more deleted on the client
        foreach (const auto &it, _syncItems) {
            if (it->_instruction == CSYNC_INSTRUCTION_REMOVE) {
                side += it->_direction == SyncFileItem::Down ? 1 : -1;
            }
        }
        emit aboutToRemoveAllFiles(side >= 0 ? SyncFileItem::Down : SyncFileItem::Up, &cancel);
        if (cancel) {
            qCInfo(lcEngine) << "User aborted sync";
            finalize(false);
            return;
        }
    }

    auto databaseFingerprint = _journal->dataFingerprint();
    // If databaseFingerprint is empty, this means that there was no information in the database
    // (for example, upgrading from a previous version, or first sync, or server not supporting fingerprint)
    if (!databaseFingerprint.isEmpty() && _discoveryPhase
        && _discoveryPhase->_dataFingerprint != databaseFingerprint) {
        qCInfo(lcEngine) << "data fingerprint changed, assume restore from backup" << databaseFingerprint << _discoveryPhase->_dataFingerprint;
        restoreOldFiles(_syncItems);
    }

    // Sort items per destination
    std::sort(_syncItems.begin(), _syncItems.end());

    _localDiscoveryPaths.clear();

    // To announce the beginning of the sync
    emit aboutToPropagate(_syncItems);

    // it's important to do this before ProgressInfo::start(), to announce start of new sync
    _progressInfo->_status = ProgressInfo::Propagation;
    emit transmissionProgress(*_progressInfo);
    _progressInfo->startEstimateUpdates();

    // post update phase script: allow to tweak stuff by a custom script in debug mode.
    if (!qEnvironmentVariableIsEmpty("OWNCLOUD_POST_UPDATE_SCRIPT")) {
#ifndef NDEBUG
        QString script = qgetenv("OWNCLOUD_POST_UPDATE_SCRIPT");

        qCDebug(lcEngine) << "Post Update Script: " << script;
        QProcess::execute(script.toUtf8());
#else
        qCWarning(lcEngine) << "**** Attention: POST_UPDATE_SCRIPT installed, but not executed because compiled with NDEBUG";
#endif
    }

    // do a database commit
    _journal->commit("post treewalk");

    _propagator = QSharedPointer<OwncloudPropagator>(
        new OwncloudPropagator(_account, _localPath, _remotePath, _journal));
    _propagator->setSyncOptions(_syncOptions);
    connect(_propagator.data(), &OwncloudPropagator::itemCompleted,
        this, &SyncEngine::slotItemCompleted);
    connect(_propagator.data(), &OwncloudPropagator::progress,
        this, &SyncEngine::slotProgress);
    connect(_propagator.data(), &OwncloudPropagator::updateFileTotal,
        this, &SyncEngine::updateFileTotal);
    connect(_propagator.data(), &OwncloudPropagator::finished, this, &SyncEngine::slotFinished, Qt::QueuedConnection);
    connect(_propagator.data(), &OwncloudPropagator::seenLockedFile, this, &SyncEngine::seenLockedFile);
    connect(_propagator.data(), &OwncloudPropagator::touchedFile, this, &SyncEngine::slotAddTouchedFile);
    connect(_propagator.data(), &OwncloudPropagator::insufficientLocalStorage, this, &SyncEngine::slotInsufficientLocalStorage);
    connect(_propagator.data(), &OwncloudPropagator::insufficientRemoteStorage, this, &SyncEngine::slotInsufficientRemoteStorage);
    connect(_propagator.data(), &OwncloudPropagator::newItem, this, &SyncEngine::slotNewItem);

    // apply the network limits to the propagator
    setNetworkLimits(_uploadLimit, _downloadLimit);

    deleteStaleDownloadInfos(_syncItems);
    deleteStaleUploadInfos(_syncItems);
    deleteStaleErrorBlacklistEntries(_syncItems);
    _journal->commit("post stale entry removal");

    // Emit the started signal only after the propagator has been set up.
    if (_needsUpdate)
        emit(started());

    _propagator->start(_syncItems);
    _syncItems.clear();

    qCInfo(lcEngine) << "#### Post-Reconcile end #################################################### " << _stopWatch.addLapTime(QLatin1String("Post-Reconcile Finished")) << "ms";
}

void SyncEngine::slotCleanPollsJobAborted(const QString &error)
{
    syncError(error);
    finalize(false);
}

void SyncEngine::setNetworkLimits(int upload, int download)
{
    _uploadLimit = upload;
    _downloadLimit = download;

    if (!_propagator)
        return;

    _propagator->_uploadLimit = upload;
    _propagator->_downloadLimit = download;

    int propDownloadLimit = _propagator->_downloadLimit.load();
    int propUploadLimit = _propagator->_uploadLimit.load();

    if (propDownloadLimit != 0 || propUploadLimit != 0) {
        qCInfo(lcEngine) << "Network Limits (down/up) " << propDownloadLimit << propUploadLimit;
    }
}

void SyncEngine::slotItemCompleted(const SyncFileItemPtr &item)
{
    _progressInfo->setProgressComplete(*item);

    if (item->_status == SyncFileItem::FatalError) {
        syncError(item->_errorString);
    }

    emit transmissionProgress(*_progressInfo);
    emit itemCompleted(item);
}

void SyncEngine::slotFinished(bool success)
{
    if (_propagator->_anotherSyncNeeded && _anotherSyncNeeded == NoFollowUpSync) {
        _anotherSyncNeeded = ImmediateFollowUp;
    }

    if (success && _discoveryPhase) {
        _journal->setDataFingerprint(_discoveryPhase->_dataFingerprint);
    }

    conflictRecordMaintenance();

    _journal->commit("All Finished.", false);

    // Send final progress information even if no
    // files needed propagation, but clear the lastCompletedItem
    // so we don't count this twice (like Recent Files)
    _progressInfo->_lastCompletedItem = SyncFileItem();
    _progressInfo->_status = ProgressInfo::Done;
    emit transmissionProgress(*_progressInfo);

    finalize(success);
}

void SyncEngine::finalize(bool success)
{
    _journal->close();

    qCInfo(lcEngine) << "Sync run took " << _stopWatch.addLapTime(QLatin1String("Sync Finished")) << "ms";
    _stopWatch.stop();

    if (_discoveryPhase) {
        _discoveryPhase.take()->deleteLater();
    }
    s_anySyncRunning = false;
    _syncRunning = false;
    emit finished(success);

    // Delete the propagator only after emitting the signal.
    _propagator.clear();
    _seenFiles.clear();
    _uniqueErrors.clear();
    _localDiscoveryPaths.clear();
    _localDiscoveryStyle = LocalDiscoveryStyle::FilesystemOnly;

    _clearTouchedFilesTimer.start();
}

void SyncEngine::slotProgress(const SyncFileItem &item, quint64 current)
{
    _progressInfo->setProgressItem(item, current);
    emit transmissionProgress(*_progressInfo);
}

void SyncEngine::updateFileTotal(const SyncFileItem &item, quint64 newSize)
{
    _progressInfo->updateTotalsForFile(item, newSize);
    emit transmissionProgress(*_progressInfo);
}
void SyncEngine::restoreOldFiles(SyncFileItemVector &syncItems)
{
    /* When the server is trying to send us lots of file in the past, this means that a backup
       was restored in the server.  In that case, we should not simply overwrite the newer file
       on the file system with the older file from the backup on the server. Instead, we will
       upload the client file. But we still downloaded the old file in a conflict file just in case
    */

    for (auto it = syncItems.begin(); it != syncItems.end(); ++it) {
        if ((*it)->_direction != SyncFileItem::Down)
            continue;

        switch ((*it)->_instruction) {
        case CSYNC_INSTRUCTION_SYNC:
            qCWarning(lcEngine) << "restoreOldFiles: RESTORING" << (*it)->_file;
            (*it)->_instruction = CSYNC_INSTRUCTION_CONFLICT;
            break;
        case CSYNC_INSTRUCTION_REMOVE:
            qCWarning(lcEngine) << "restoreOldFiles: RESTORING" << (*it)->_file;
            (*it)->_instruction = CSYNC_INSTRUCTION_NEW;
            (*it)->_direction = SyncFileItem::Up;
            break;
        case CSYNC_INSTRUCTION_RENAME:
        case CSYNC_INSTRUCTION_NEW:
            // Ideally we should try to revert the rename or remove, but this would be dangerous
            // without re-doing the reconcile phase.  So just let it happen.
            break;
        default:
            break;
        }
    }
}

void SyncEngine::slotAddTouchedFile(const QString &fn)
{
    QElapsedTimer now;
    now.start();
    QString file = QDir::cleanPath(fn);

    // Iterate from the oldest and remove anything older than 15 seconds.
    while (true) {
        auto first = _touchedFiles.begin();
        if (first == _touchedFiles.end())
            break;
        // Compare to our new QElapsedTimer instead of using elapsed().
        // This avoids querying the current time from the OS for every loop.
        if (now.msecsSinceReference() - first.key().msecsSinceReference() <= s_touchedFilesMaxAgeMs) {
            // We found the first path younger than 15 second, keep the rest.
            break;
        }

        _touchedFiles.erase(first);
    }

    // This should be the largest QElapsedTimer yet, use constEnd() as hint.
    _touchedFiles.insert(_touchedFiles.constEnd(), now, file);
}

void SyncEngine::slotClearTouchedFiles()
{
    _touchedFiles.clear();
}

bool SyncEngine::wasFileTouched(const QString &fn) const
{
    // Start from the end (most recent) and look for our path. Check the time just in case.
    auto begin = _touchedFiles.constBegin();
    for (auto it = _touchedFiles.constEnd(); it != begin; --it) {
        if ((it-1).value() == fn)
            return (it-1).key().elapsed() <= s_touchedFilesMaxAgeMs;
    }
    return false;
}

AccountPtr SyncEngine::account() const
{
    return _account;
}

void SyncEngine::setLocalDiscoveryOptions(LocalDiscoveryStyle style, std::set<QString> paths)
{
    _localDiscoveryStyle = style;
    _localDiscoveryPaths = std::move(paths);

    // Normalize to make sure that no path is a contained in another.
    // Note: for simplicity, this code consider anything less than '/' as a path separator, so for
    // example, this will remove "foo.bar" if "foo" is in the list. This will mean we might have
    // some false positive, but that's Ok.
    // This invariant is used in SyncEngine::shouldDiscoverLocally
    QString prev;
    auto it = _localDiscoveryPaths.begin();
    while(it != _localDiscoveryPaths.end()) {
        if (!prev.isNull() && it->startsWith(prev) && (prev.endsWith('/') || *it == prev || it->at(prev.size()) <= '/')) {
            it = _localDiscoveryPaths.erase(it);
        } else {
            prev = *it;
            ++it;
        }
    }
}

bool SyncEngine::shouldDiscoverLocally(const QString &path) const
{
    if (_localDiscoveryStyle == LocalDiscoveryStyle::FilesystemOnly)
        return true;

    // The intention is that if "A/X" is in _localDiscoveryPaths:
    // - parent folders like "/", "A" will be discovered (to make sure the discovery reaches the
    //   point where something new happened)
    // - the folder itself "A/X" will be discovered
    // - subfolders like "A/X/Y" will be discovered (so data inside a new or renamed folder will be
    //   discovered in full)
    // Check out TestLocalDiscovery::testLocalDiscoveryDecision()

    auto it = _localDiscoveryPaths.lower_bound(path);
    if (it == _localDiscoveryPaths.end() || !it->startsWith(path)) {
        // Maybe a subfolder of something in the list?
        if (it != _localDiscoveryPaths.begin() && path.startsWith(*(--it))) {
            return it->endsWith('/') || (path.size() > it->size() && path.at(it->size()) <= '/');
        }
        return false;
    }

    // maybe an exact match or an empty path?
    if (it->size() == path.size() || path.isEmpty())
        return true;

    // Maybe a parent folder of something in the list?
    // check for a prefix + / match
    forever {
        if (it->size() > path.size() && it->at(path.size()) == '/')
            return true;
        ++it;
        if (it == _localDiscoveryPaths.end() || !it->startsWith(path))
            return false;
    }
    return false;
}

void SyncEngine::abort()
{
    if (_propagator)
        qCInfo(lcEngine) << "Aborting sync";

    // Aborts the discovery phase job
    if (_discoveryPhase) {
        // Should take care to delete all children jobs
        _discoveryPhase.take()->deleteLater();
    }
    // For the propagator
    if (_propagator) {
        _propagator->abort();
    }
}

void SyncEngine::slotSummaryError(const QString &message)
{
    if (_uniqueErrors.contains(message))
        return;

    _uniqueErrors.insert(message);
    emit syncError(message, ErrorCategory::Normal);
}

void SyncEngine::slotInsufficientLocalStorage()
{
    slotSummaryError(
        tr("Disk space is low: Downloads that would reduce free space "
           "below %1 were skipped.")
            .arg(Utility::octetsToString(freeSpaceLimit())));
}

void SyncEngine::slotInsufficientRemoteStorage()
{
    auto msg = tr("There is insufficient space available on the server for some uploads.");
    if (_uniqueErrors.contains(msg))
        return;

    _uniqueErrors.insert(msg);
    emit syncError(msg, ErrorCategory::InsufficientRemoteStorage);
}

} // namespace OCC<|MERGE_RESOLUTION|>--- conflicted
+++ resolved
@@ -270,14 +270,10 @@
         if (!conflictRecordPaths.contains(bapath)) {
             ConflictRecord record;
             record.path = bapath;
-            auto basePath = Utility::conflictFileBaseName(bapath);
+            auto basePath = Utility::conflictFileBaseNameFromPattern(bapath);
             record.initialBasePath = basePath;
 
             // Determine fileid of target file
-<<<<<<< HEAD
-            auto basePath = Utility::conflictFileBaseNameFromPattern(bapath);
-=======
->>>>>>> abc5bdc5
             SyncJournalFileRecord baseRecord;
             if (_journal->getFileRecord(basePath, &baseRecord) && baseRecord.isValid()) {
                 record.baseFileId = baseRecord._fileId;
