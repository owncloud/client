/*
 * Copyright (C) by Olivier Goffart <ogoffart@owncloud.com>
 *
 * This program is free software; you can redistribute it and/or modify
 * it under the terms of the GNU General Public License as published by
 * the Free Software Foundation; either version 2 of the License, or
 * (at your option) any later version.
 *
 * This program is distributed in the hope that it will be useful, but
 * WITHOUT ANY WARRANTY; without even the implied warranty of MERCHANTABILITY
 * or FITNESS FOR A PARTICULAR PURPOSE. See the GNU General Public License
 * for more details.
 */

#include "config.h"
#include "propagateupload.h"
#include "owncloudpropagator_p.h"
#include "networkjobs.h"
#include "account.h"
#include "common/syncjournaldb.h"
#include "common/syncjournalfilerecord.h"
#include "common/utility.h"
#include "filesystem.h"
#include "propagatorjobs.h"
#include "syncengine.h"
#include "propagateremotemove.h"
#include "propagateremotedelete.h"
#include "common/asserts.h"

#include <QDir>
#include <QFileInfo>
#include <QNetworkAccessManager>
#include <QRandomGenerator>

#include <cmath>
#include <cstring>
#include <memory>

namespace OCC {

QUrl PropagateUploadFileNG::chunkUrl(qint64 chunkOffset)
{
    QString path = QLatin1String("remote.php/dav/uploads/")
        + propagator()->account()->davUser()
        + QLatin1Char('/') + QString::number(_transferId);
    if (chunkOffset != -1) {
        // We need to do add leading 0 because the server orders the chunk alphabetically
        path += QLatin1Char('/') + QString::number(chunkOffset).rightJustified(16, QLatin1Char('0')); // 1e16 is 10 petabyte
    }
    return Utility::concatUrlPath(propagator()->account()->url(), path);
}


/*
State machine:

  +---> doStartUpload()
        doStartUploadNext()
        Check the db: is there an entry?
           +                           +
           |no                         |yes
           |                           v
           v                        PROPFIND
           startNewUpload() <-+        +-------------------------------------+
              +               |        +                                     |
             MKCOL            + slotPropfindFinishedWithError()     slotPropfindFinished()
              +                                                       Is there stale files to remove?
          slotMkColFinished()                                         +                      +
              +                                                       no                    yes
              |                                                       +                      +
              |                                                       |                  DeleteJob
              |                                                       |                      +
        +-----+^------------------------------------------------------+^--+  slotDeleteJobFinished()
        |
        |
        |
        +---->  startNextChunk() +-> finished?  +-
                      ^               +          |
                      +---------------+          |
                                                 |
        +----------------------------------------+
        |
        +-> MOVE +-----> moveJobFinished() +--> finalize()
 */

PropagateUploadFileNG::PropagateUploadFileNG(OwncloudPropagator *propagator, const SyncFileItemPtr &item)
    : PropagateUploadFileCommon(propagator, item)
    , _bytesToUpload(item->_size)
{
}
void PropagateUploadFileNG::doStartUpload()
{
    const QString fileName = propagator()->fullLocalPath(_item->_file);
    // If the file is currently locked, we want to retry the sync
    // when it becomes available again.
    const auto lockMode = propagator()->syncOptions().requiredLockMode();
    if (FileSystem::isFileLocked(fileName, lockMode)) {
        emit propagator()->seenLockedFile(fileName, lockMode);
        abortWithError(SyncFileItem::SoftError, tr("%1 the file is currently in use").arg(fileName));
        return;
    }

    propagator()->_activeJobList.append(this);

    UploadRangeInfo rangeinfo = { 0, _item->_size };
    _rangesToUpload.append(rangeinfo);
    _bytesToUpload = _item->_size;
    doStartUploadNext();
}


void PropagateUploadFileNG::doStartUploadNext()
{
    const SyncJournalDb::UploadInfo progressInfo = propagator()->_journal->getUploadInfo(_item->_file);
    if (progressInfo._valid && progressInfo.isChunked() && progressInfo._modtime == _item->_modtime
            && progressInfo._size == _item->_size) {
        _transferId = progressInfo._transferid;
        auto url = chunkUrl();
        auto job = new LsColJob(propagator()->account(), url, this);
        _jobs.append(job);
        job->setProperties(QList<QByteArray>() << "resourcetype"
                                               << "getcontentlength");
        connect(job, &LsColJob::finishedWithoutError, this, &PropagateUploadFileNG::slotPropfindFinished);
        connect(job, &LsColJob::finishedWithError,
            this, &PropagateUploadFileNG::slotPropfindFinishedWithError);
        connect(job, &QObject::destroyed, this, &PropagateUploadFileCommon::slotJobDestroyed);
        connect(job, &LsColJob::directoryListingIterated,
            this, &PropagateUploadFileNG::slotPropfindIterate);
        job->start();
        return;
    } else if (progressInfo._valid && progressInfo.isChunked()) {
        // The upload info is stale. remove the stale chunks on the server
        _transferId = progressInfo._transferid;
        // Fire and forget. Any error will be ignored.
        (new DeleteJob(propagator()->account(), chunkUrl(), this))->start();
        // startNewUpload will reset the _transferId and the UploadInfo in the db.
    }

    startNewUpload();
}

void PropagateUploadFileNG::slotPropfindIterate(const QString &name, const QMap<QString, QString> &properties)
{
    if (name == chunkUrl().path()) {
        return; // skip the info about the path itself
    }
    bool ok = false;
    QString chunkName = name.mid(name.lastIndexOf(QLatin1Char('/')) + 1);
    qint64 chunkOffset = chunkName.toLongLong(&ok);
    if (ok) {
        ServerChunkInfo chunkinfo = { properties[QStringLiteral("getcontentlength")].toLongLong(), chunkName };
        _serverChunks[chunkOffset] = chunkinfo;
    }
}


bool PropagateUploadFileNG::markRangeAsDone(qint64 start, qint64 size)
{
    bool found = false;
    for (auto iter = _rangesToUpload.begin(); iter != _rangesToUpload.end(); ++iter) {
        /* Only remove if they start at exactly the same chunk */
        if (iter->start == start && iter->size >= size) {
            found = true;
            iter->start += size;
            iter->size -= size;
            if (iter->size <= 0) {
                _rangesToUpload.erase(iter);
                break;
            }
        }
    }

    return found;
}

void PropagateUploadFileNG::slotPropfindFinished()
{
    auto job = qobject_cast<LsColJob *>(sender());
    slotJobDestroyed(job); // remove it from the _jobs list
    propagator()->_activeJobList.removeOne(this);

    _currentChunkOffset = 0;
    _sent = 0;

    // here is a copy because we might need to remove item(s) during iteration
    const auto serverChunks = _serverChunks;
    for (auto it = serverChunks.cbegin(); it != serverChunks.cend(); ++it) {
        const auto &chunkOffset = it.key();
        const auto &chunkSize = it.value().size;
        if (markRangeAsDone(chunkOffset, chunkSize)) {
            qCDebug(lcPropagateUploadNG) << "Reusing existing data:" << chunkOffset << chunkSize;
            _sent += chunkSize;
            _serverChunks.remove(chunkOffset);
        } else {
            qCDebug(lcPropagateUploadNG) << "Discarding existing data:" << chunkOffset << chunkSize;
        }
    }

    if (_sent > _bytesToUpload) {
        // Normally this can't happen because the size is xor'ed with the transfer id, and it is
        // therefore impossible that there is more data on the server than on the file.
        qCCritical(lcPropagateUploadNG) << "Inconsistency while resuming " << _item->_file
                                      << ": the size on the server (" << _sent << ") is bigger than the size of the file ("
                                      << _item->_size << ")";

        // Wipe the old chunking data.
        // Fire and forget. Any error will be ignored.
        (new DeleteJob(propagator()->account(), chunkUrl(), this))->start();

        propagator()->_activeJobList.append(this);
        startNewUpload();
        return;
    }

    qCInfo(lcPropagateUploadNG) << "Resuming " << _item->_file << "; sent =" << _sent << "; total=" << _bytesToUpload;

    if (!_serverChunks.isEmpty()) {
        qCInfo(lcPropagateUploadNG) << "To Delete" << _serverChunks.keys();
        propagator()->_activeJobList.append(this);
        _removeJobError = false;

        // Make sure that if there is a "hole" and then a few more chunks, on the server
        // we should remove the later chunks. Otherwise when we do dynamic chunk sizing, we may end up
        // with corruptions if there are too many chunks, or if we abort and there are still stale chunks.
        for (auto it = _serverChunks.begin(); it != _serverChunks.end(); ++it) {
            auto job = new DeleteJob(propagator()->account(), Utility::concatUrlPath(chunkUrl(), it->originalName), this);
            QObject::connect(job, &DeleteJob::finishedSignal, this, &PropagateUploadFileNG::slotDeleteJobFinished);
            _jobs.append(job);
            job->start();
        }
        _serverChunks.clear();
        return;
    }

    startNextChunk();
}

void PropagateUploadFileNG::slotPropfindFinishedWithError()
{
    auto job = qobject_cast<LsColJob *>(sender());
    _item->_httpErrorCode = job->reply()->attribute(QNetworkRequest::HttpStatusCodeAttribute).toInt();
    _item->_responseTimeStamp = job->responseTimestamp();
    _item->_requestId = job->requestId();
    slotJobDestroyed(job); // remove it from the _jobs list

    QNetworkReply::NetworkError err = job->reply()->error();
    auto status = classifyError(err, _item->_httpErrorCode, &propagator()->_anotherSyncNeeded);
    if (status == SyncFileItem::FatalError) {
        propagator()->_activeJobList.removeOne(this);
        abortWithError(status, job->errorStringParsingBody());
        return;
    }
    startNewUpload();
}

void PropagateUploadFileNG::slotDeleteJobFinished()
{
    auto job = qobject_cast<DeleteJob *>(sender());
    OC_ASSERT(job);
    _item->_httpErrorCode = job->reply()->attribute(QNetworkRequest::HttpStatusCodeAttribute).toInt();
    _item->_responseTimeStamp = job->responseTimestamp();
    _item->_requestId = job->requestId();
    slotJobDestroyed(job);

    QNetworkReply::NetworkError err = job->reply()->error();
    if (err != QNetworkReply::NoError && err != QNetworkReply::ContentNotFoundError) {
        const int httpStatus = job->reply()->attribute(QNetworkRequest::HttpStatusCodeAttribute).toInt();
        SyncFileItem::Status status = classifyError(err, httpStatus);
        if (status == SyncFileItem::FatalError) {
            abortWithError(status, job->errorString());
            return;
        } else {
            qCWarning(lcPropagateUploadNG) << "DeleteJob errored out" << job->errorString() << job->reply()->url();
            _removeJobError = true;
            // Let the other jobs finish
        }
    }

    // If no more Delete jobs are running, we can continue
    bool runningDeleteJobs = false;
    for (auto *otherJob : qAsConst(_jobs)) {
        if (qobject_cast<DeleteJob *>(otherJob))
            runningDeleteJobs = true;
    }
    if (!runningDeleteJobs) {
        propagator()->_activeJobList.removeOne(this);
        if (_removeJobError) {
            // There was an error removing some files, just start over
            startNewUpload();
        } else {
            startNextChunk();
        }
    }
}

void PropagateUploadFileNG::startNewUpload()
{
    OC_ASSERT(propagator()->_activeJobList.count(this) == 1);
    _transferId = QRandomGenerator::global()->generate();
    _sent = 0;

    propagator()->reportProgress(*_item, 0);

    SyncJournalDb::UploadInfo pi;
    pi._valid = true;
    pi._transferid = _transferId;
    pi._modtime = _item->_modtime;
    pi._contentChecksum = _item->_checksumHeader;
    pi._size = _item->_size;
    propagator()->_journal->setUploadInfo(_item->_file, pi);
    propagator()->_journal->commit(QStringLiteral("Upload info"));
    QMap<QByteArray, QByteArray> headers;
    headers["OC-Total-Length"] = QByteArray::number(_item->_size);
    auto job = new MkColJob(propagator()->account(), chunkUrl(), headers, this);
    connect(job, &MkColJob::finishedWithError,
        this, &PropagateUploadFileNG::slotMkColFinished);
    connect(job, &MkColJob::finishedWithoutError,
        this, &PropagateUploadFileNG::slotMkColFinished);
    connect(job, &QObject::destroyed, this, &PropagateUploadFileCommon::slotJobDestroyed);
    job->start();
}

void PropagateUploadFileNG::slotMkColFinished()
{
    propagator()->_activeJobList.removeOne(this);
    auto job = qobject_cast<MkColJob *>(sender());
    _item->_httpErrorCode = job->reply()->attribute(QNetworkRequest::HttpStatusCodeAttribute).toInt();
    _item->_responseTimeStamp = job->responseTimestamp();
    _item->_requestId = job->requestId();
    slotJobDestroyed(job); // remove it from the _jobs list

    QNetworkReply::NetworkError err = job->reply()->error();
    if (err != QNetworkReply::NoError || _item->_httpErrorCode != 201) {
        _item->_requestId = job->requestId();
        SyncFileItem::Status status = classifyError(err, _item->_httpErrorCode,
            &propagator()->_anotherSyncNeeded);
        abortWithError(status, job->errorStringParsingBody());
        return;
    }

    startNextChunk();
}

void PropagateUploadFileNG::doFinalMove()
{
    // Still not finished all ranges.
    if (!_rangesToUpload.isEmpty())
        return;

    OC_ENFORCE_X(_jobs.isEmpty(), "MOVE for upload even though jobs are still running");

    _finished = true;

    // Finish with a MOVE
    QString destination = QDir::cleanPath(propagator()->account()->davUrl().path()
        + propagator()->fullRemotePath(_item->_file));
    auto headers = PropagateUploadFileCommon::headers();

    // "If-Match applies to the source, but we are interested in comparing the etag of the destination
    auto ifMatch = headers.take(QByteArrayLiteral("If-Match"));
    if (!ifMatch.isEmpty()) {
        headers[QByteArrayLiteral("If")] = "<" + QUrl::toPercentEncoding(destination, "/") + "> ([" + ifMatch + "])";
    }
    if (!_transmissionChecksumHeader.isEmpty()) {
        headers[checkSumHeaderC] = _transmissionChecksumHeader;
    }
    headers[QByteArrayLiteral("OC-Total-Length")] = QByteArray::number(_bytesToUpload);
    headers[QByteArrayLiteral("OC-Total-File-Length")] = QByteArray::number(_item->_size);

    const QUrl source = Utility::concatUrlPath(chunkUrl(), QStringLiteral("/.file"));

    auto job = new MoveJob(propagator()->account(), source, destination, headers, this);
    _jobs.append(job);
    connect(job, &MoveJob::finishedSignal, this, &PropagateUploadFileNG::slotMoveJobFinished);
    connect(job, &QObject::destroyed, this, &PropagateUploadFileCommon::slotJobDestroyed);
    propagator()->_activeJobList.append(this);
    adjustLastJobTimeout(job, _item->_size);
    job->start();
    return;
}

void PropagateUploadFileNG::startNextChunk()
{
    if (propagator()->_abortRequested)
        return;

    OC_ENFORCE_X(_bytesToUpload >= _sent, "Sent data exceeds file size");

    // All ranges complete!
    if (_rangesToUpload.isEmpty()) {
        doFinalMove();
        return;
    }

    _currentChunkOffset = _rangesToUpload.first().start;
    _currentChunkSize = qMin(propagator()->_chunkSize, _rangesToUpload.first().size);

    const QString fileName = propagator()->fullLocalPath(_item->_file);
<<<<<<< HEAD
    // If the file is currently locked, we want to retry the sync
    // when it becomes available again.
    const auto lockMode = propagator()->syncOptions().requiredLockMode();
    if (FileSystem::isFileLocked(fileName, lockMode)) {
        emit propagator()->seenLockedFile(fileName, lockMode);
        abortWithError(SyncFileItem::SoftError, tr("%1 the file is currently in use").arg(fileName));
        return;
    }
    auto device = std::make_unique<UploadDevice>(fileName, _currentChunkOffset, _currentChunkSize,
        &propagator()->_bandwidthManager);
=======
    auto device = std::unique_ptr<UploadDevice>(new UploadDevice(
            fileName, _currentChunkOffset, _currentChunkSize, &propagator()->_bandwidthManager));
>>>>>>> 3412bb22
    if (!device->open(QIODevice::ReadOnly)) {
        qCWarning(lcPropagateUploadNG) << "Could not prepare upload device: " << device->errorString();
        // Soft error because this is likely caused by the user modifying his files while syncing
        abortWithError(SyncFileItem::SoftError, device->errorString());
        return;
    }

    QMap<QByteArray, QByteArray> headers;
    headers["OC-Chunk-Offset"] = QByteArray::number(_currentChunkOffset);

    QUrl url = chunkUrl(_currentChunkOffset);

    // job takes ownership of device via a QScopedPointer. Job deletes itself when finishing
    auto devicePtr = device.get(); // for connections later
    PUTFileJob *job = new PUTFileJob(propagator()->account(), url, std::move(device), headers, 0, this);
    _jobs.append(job);
    connect(job, &PUTFileJob::finishedSignal, this, &PropagateUploadFileNG::slotPutFinished);
    connect(job, &PUTFileJob::uploadProgress,
        this, &PropagateUploadFileNG::slotUploadProgress);
    connect(job, &PUTFileJob::uploadProgress,
        devicePtr, &UploadDevice::slotJobUploadProgress);
    connect(job, &QObject::destroyed, this, &PropagateUploadFileCommon::slotJobDestroyed);
    job->start();
    propagator()->_activeJobList.append(this);
}

void PropagateUploadFileNG::slotPutFinished()
{
    PUTFileJob *job = qobject_cast<PUTFileJob *>(sender());
    OC_ASSERT(job);

    _item->_httpErrorCode = job->reply()->attribute(QNetworkRequest::HttpStatusCodeAttribute).toInt();
    _item->_responseTimeStamp = job->responseTimestamp();
    _item->_requestId = job->requestId();

    slotJobDestroyed(job); // remove it from the _jobs list

    propagator()->_activeJobList.removeOne(this);

    if (_finished) {
        // We have sent the finished signal already. We don't need to handle any remaining jobs
        return;
    }

    QNetworkReply::NetworkError err = job->reply()->error();

    if (err != QNetworkReply::NoError) {
        commonErrorHandling(job);
        return;
    }

    // Mark the range as uploaded
    markRangeAsDone(_currentChunkOffset, _currentChunkSize);
    _sent += _currentChunkSize;

    OC_ENFORCE_X(_sent <= _bytesToUpload, "can't send more than size");

    // Adjust the chunk size for the time taken.
    //
    // Dynamic chunk sizing is enabled if the server configured a
    // target duration for each chunk upload.
    auto targetDuration = propagator()->syncOptions()._targetChunkUploadDuration;
    if (targetDuration.count() > 0) {
        auto uploadTime = ++job->msSinceStart(); // add one to avoid div-by-zero
        qint64 predictedGoodSize = (_currentChunkSize * targetDuration) / uploadTime;

        // The whole targeting is heuristic. The predictedGoodSize will fluctuate
        // quite a bit because of external factors (like available bandwidth)
        // and internal factors (like number of parallel uploads).
        //
        // We use an exponential moving average here as a cheap way of smoothing
        // the chunk sizes a bit.
        qint64 targetSize = propagator()->_chunkSize / 2 + predictedGoodSize / 2;

        // Adjust the dynamic chunk size _chunkSize used for sizing of the item's chunks to be send
        propagator()->_chunkSize = qBound(
            propagator()->syncOptions()._minChunkSize,
            targetSize,
            propagator()->syncOptions()._maxChunkSize);

        qCInfo(lcPropagateUploadNG) << "Chunked upload of" << _currentChunkSize << "bytes took" << uploadTime.count()
                                  << "ms, desired is" << targetDuration.count() << "ms, expected good chunk size is"
                                  << predictedGoodSize << "bytes and nudged next chunk size to "
                                  << propagator()->_chunkSize << "bytes";
    }

    _finished = _sent == _bytesToUpload;

    // Check if the file still exists
    const QString fullFilePath(propagator()->fullLocalPath(_item->_file));
    if (!FileSystem::fileExists(fullFilePath)) {
        if (!_finished) {
            abortWithError(SyncFileItem::SoftError, tr("The local file was removed during sync."));
            return;
        } else {
            propagator()->_anotherSyncNeeded = true;
        }
    }

    // Check whether the file changed since discovery.
    if (!FileSystem::verifyFileUnchanged(fullFilePath, _item->_size, _item->_modtime)) {
        propagator()->_anotherSyncNeeded = true;
        if (!_finished) {
            abortWithError(SyncFileItem::SoftError, tr("Local file changed during sync."));
            return;
        }
    }

    if (!_finished) {
        // Deletes an existing blacklist entry on successful chunk upload
        if (_item->_hasBlacklistEntry) {
            propagator()->_journal->wipeErrorBlacklistEntry(_item->_file);
            _item->_hasBlacklistEntry = false;
        }

        // Reset the error count on successful chunk upload
        auto uploadInfo = propagator()->_journal->getUploadInfo(_item->_file);
        uploadInfo._errorCount = 0;
        propagator()->_journal->setUploadInfo(_item->_file, uploadInfo);
        propagator()->_journal->commit(QStringLiteral("Upload info"));
    }
    startNextChunk();
}

void PropagateUploadFileNG::slotMoveJobFinished()
{
    propagator()->_activeJobList.removeOne(this);
    auto job = qobject_cast<MoveJob *>(sender());
    slotJobDestroyed(job); // remove it from the _jobs list
    QNetworkReply::NetworkError err = job->reply()->error();
    _item->_httpErrorCode = job->reply()->attribute(QNetworkRequest::HttpStatusCodeAttribute).toInt();
    _item->_responseTimeStamp = job->responseTimestamp();
    _item->_requestId = job->requestId();

    if (err != QNetworkReply::NoError) {
        commonErrorHandling(job);
        return;
    }

    if (_item->_httpErrorCode == 202) {
        done(SyncFileItem::NormalError, tr("The server did ask for a removed legacy feature(polling)"));
        return;
    }

    if (_item->_httpErrorCode != 201 && _item->_httpErrorCode != 204) {
        abortWithError(SyncFileItem::NormalError, tr("Unexpected return code from server (%1)").arg(_item->_httpErrorCode));
        return;
    }

    QByteArray fid = job->reply()->rawHeader("OC-FileID");
    if (fid.isEmpty()) {
        qCWarning(lcPropagateUploadNG) << "Server did not return a OC-FileID" << _item->_file;
        abortWithError(SyncFileItem::NormalError, tr("Missing File ID from server"));
        return;
    } else {
        // the old file id should only be empty for new files uploaded
        if (!_item->_fileId.isEmpty() && _item->_fileId != fid) {
            qCWarning(lcPropagateUploadNG) << "File ID changed!" << _item->_fileId << fid;
        }
        _item->_fileId = fid;
    }

    _item->_etag = getEtagFromReply(job->reply());
    if (_item->_etag.isEmpty()) {
        qCWarning(lcPropagateUploadNG) << "Server did not return an ETAG" << _item->_file;
        abortWithError(SyncFileItem::NormalError, tr("Missing ETag from server"));
        return;
    }
    finalize();
}

void PropagateUploadFileNG::slotUploadProgress(qint64 sent, qint64 total)
{
    // Completion is signaled with sent=0, total=0; avoid accidentally
    // resetting progress due to the sent being zero by ignoring it.
    // finishedSignal() is bound to be emitted soon anyway.
    // See https://bugreports.qt.io/browse/QTBUG-44782.
    if (sent == 0 && total == 0) {
        return;
    }
    propagator()->reportProgress(*_item, _sent + sent);
}

void PropagateUploadFileNG::abort(PropagatorJob::AbortType abortType)
{
    abortNetworkJobs(
        abortType,
        [abortType](AbstractNetworkJob *job) {
            return abortType != AbortType::Asynchronous || !qobject_cast<MoveJob *>(job);
        });
}

}<|MERGE_RESOLUTION|>--- conflicted
+++ resolved
@@ -396,21 +396,8 @@
     _currentChunkSize = qMin(propagator()->_chunkSize, _rangesToUpload.first().size);
 
     const QString fileName = propagator()->fullLocalPath(_item->_file);
-<<<<<<< HEAD
-    // If the file is currently locked, we want to retry the sync
-    // when it becomes available again.
-    const auto lockMode = propagator()->syncOptions().requiredLockMode();
-    if (FileSystem::isFileLocked(fileName, lockMode)) {
-        emit propagator()->seenLockedFile(fileName, lockMode);
-        abortWithError(SyncFileItem::SoftError, tr("%1 the file is currently in use").arg(fileName));
-        return;
-    }
     auto device = std::make_unique<UploadDevice>(fileName, _currentChunkOffset, _currentChunkSize,
         &propagator()->_bandwidthManager);
-=======
-    auto device = std::unique_ptr<UploadDevice>(new UploadDevice(
-            fileName, _currentChunkOffset, _currentChunkSize, &propagator()->_bandwidthManager));
->>>>>>> 3412bb22
     if (!device->open(QIODevice::ReadOnly)) {
         qCWarning(lcPropagateUploadNG) << "Could not prepare upload device: " << device->errorString();
         // Soft error because this is likely caused by the user modifying his files while syncing
