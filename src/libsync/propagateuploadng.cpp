--- conflicted
+++ resolved
@@ -367,9 +367,6 @@
 
     const QString source = chunkPath() + QStringLiteral("/.file");
 
-<<<<<<< HEAD
-    auto job = new MoveJob(propagator()->account(), propagator()->account()->url(), source, destination, headers, this);
-=======
 #ifdef Q_OS_WIN
     // Try to accuire a lock on the file and keep it until we done.
     // If the file is locked, abort before we perform the move on the server
@@ -383,8 +380,7 @@
     }
 #endif
 
-    auto job = new MoveJob(propagator()->account(), source, destination, headers, this);
->>>>>>> b35eec30
+    auto job = new MoveJob(propagator()->account(), propagator()->account()->url(), source, destination, headers, this);
     _jobs.append(job);
     connect(job, &MoveJob::finishedSignal, this, &PropagateUploadFileNG::slotMoveJobFinished);
     connect(job, &QObject::destroyed, this, &PropagateUploadFileCommon::slotJobDestroyed);
