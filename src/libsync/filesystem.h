--- conflicted
+++ resolved
@@ -64,26 +64,17 @@
     qint64 OWNCLOUDSYNC_EXPORT getSize(const QString &filename);
 
     /**
-<<<<<<< HEAD
+     * @brief Retrieve a file inode with csync
+     */
+    bool OWNCLOUDSYNC_EXPORT getInode(const QString &filename, quint64 *inode);
+
+    /**
      * @brief Check if \a fileName has changed given previous size and mtime
      *
      * Nonexisting files are covered through mtime: they have an mtime of -1.
      *
      * @return true if the file's mtime or size are not what is expected.
      */
-=======
-     * @brief Retrieve a file inode with csync
-     */
-    bool OWNCLOUDSYNC_EXPORT getInode(const QString &filename, quint64 *inode);
-
-    /**
- * @brief Check if \a fileName has changed given previous size and mtime
- *
- * Nonexisting files are covered through mtime: they have an mtime of -1.
- *
- * @return true if the file's mtime or size are not what is expected.
- */
->>>>>>> bc04dcf8
     bool OWNCLOUDSYNC_EXPORT fileChanged(const QString &fileName,
         qint64 previousSize,
         time_t previousMtime);
