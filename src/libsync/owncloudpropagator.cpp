--- conflicted
+++ resolved
@@ -626,19 +626,10 @@
         totalJobs++;
     }
 
-<<<<<<< HEAD
-    _current++;
-
     // We finished processing all the jobs
     // check if we finished
-    if (_current >= total) {
+    if (_jobsFinished >= totalJobs) {
         Q_ASSERT(!_runningNow); // how can we be finished if there are still jobs running now
-=======
-    // We finished to processing all the jobs
-    // check if we finished
-    if (_jobsFinished >= totalJobs) {
-        Q_ASSERT(!_runningNow); // how can we finished if there are still jobs running now
->>>>>>> 290cc58a
         finalize();
     } else {
         emit ready();
