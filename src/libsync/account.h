--- conflicted
+++ resolved
@@ -267,14 +267,9 @@
     QString _displayName;
     QString _defaultSyncRoot;
     QIcon _avatarImg;
-<<<<<<< HEAD
+
     // QMap<QString, QVariant> _settingsMap;
-=======
-
-    // todo: DC-112 this can go
-    QMap<QString, QVariant> _settingsMap;
-
->>>>>>> e8c88cbb
+    
     QUrl _url;
     QString _cacheDirectory;
 
