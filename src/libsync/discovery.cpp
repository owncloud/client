--- conflicted
+++ resolved
@@ -929,37 +929,9 @@
             _discoveryData->_statedb->schedulePathForRemoteDiscovery(originalPath);
             _discoveryData->_anotherSyncNeeded = true;
         } else {
-<<<<<<< HEAD
-            // We must query the server to know if the etag has not changed
-            _pendingAsyncJobs++;
-            QString serverOriginalPath = _discoveryData->adjustRenamedPath(originalPath, SyncFileItem::Down);
-            if (base.isVirtualFile() && isVfsWithSuffix())
-                chopVirtualFileSuffix(serverOriginalPath);
-            auto job = new RequestEtagJob(_discoveryData->_account, serverOriginalPath, this);
-            connect(job, &RequestEtagJob::finishedWithResult, this, [=](const HttpResult<QString> &etag) {
-                auto tmp_path = path;
-                auto tmp_recurseQueryServer = recurseQueryServer;
-                if (!etag || (*etag != base._etag && !item->isDirectory()) || _discoveryData->isRenamed(originalPath)) {
-                    qCInfo(lcDisco) << "Can't rename because the etag has changed or the directory is gone" << originalPath;
-                    // Can't be a rename, leave it as a new.
-                    postProcessLocalNew();
-                } else {
-                    // In case the deleted item was discovered in parallel
-                    _discoveryData->findAndCancelDeletedJob(originalPath);
-                    processRename(tmp_path);
-                    tmp_recurseQueryServer = *etag == base._etag ? ParentNotChanged : NormalQuery;
-                }
-                processFileFinalize(item, tmp_path, item->isDirectory(), NormalQuery, tmp_recurseQueryServer);
-                _pendingAsyncJobs--;
-                QTimer::singleShot(0, _discoveryData, &DiscoveryPhase::scheduleMoreJobs);
-            });
-            job->start();
-            return;
-=======
             // Signal to future checkPermissions() to forbid the REMOVE and set to restore instead
             qCInfo(lcDisco) << "Preventing future remove on source" << originalPath;
             _discoveryData->_forbiddenDeletes[originalPath + '/'] = true;
->>>>>>> 976db2ef
         }
         return;
     }
@@ -1003,7 +975,9 @@
         if (base.isVirtualFile() && isVfsWithSuffix())
             chopVirtualFileSuffix(serverOriginalPath);
         auto job = new RequestEtagJob(_discoveryData->_account, serverOriginalPath, this);
-        connect(job, &RequestEtagJob::finishedWithResult, this, [=](const HttpResult<QString> &etag) mutable {
+        connect(job, &RequestEtagJob::finishedWithResult, this, [=](const HttpResult<QString> &etag) {
+            auto tmp_path = path;
+            auto tmp_recurseQueryServer = recurseQueryServer;
             if (!etag || (*etag != base._etag && !item->isDirectory()) || _discoveryData->isRenamed(originalPath)) {
                 qCInfo(lcDisco) << "Can't rename because the etag has changed or the directory is gone" << originalPath;
                 // Can't be a rename, leave it as a new.
@@ -1011,10 +985,10 @@
             } else {
                 // In case the deleted item was discovered in parallel
                 _discoveryData->findAndCancelDeletedJob(originalPath);
-                processRename(path);
-                recurseQueryServer = *etag == base._etag ? ParentNotChanged : NormalQuery;
-            }
-            processFileFinalize(item, path, item->isDirectory(), NormalQuery, recurseQueryServer);
+                processRename(tmp_path);
+                tmp_recurseQueryServer = *etag == base._etag ? ParentNotChanged : NormalQuery;
+            }
+            processFileFinalize(item, tmp_path, item->isDirectory(), NormalQuery, tmp_recurseQueryServer);
             _pendingAsyncJobs--;
             QTimer::singleShot(0, _discoveryData, &DiscoveryPhase::scheduleMoreJobs);
         });
