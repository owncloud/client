#
# We are building GCC with make and Clang with ninja, the combinations are more
# or less arbitrarily chosen. We just want to check that both compilers and both
# CMake generators work. It's unlikely that a specific generator only breaks
# with a specific compiler.
#

DEFAULT_PHP_VERSION = "7.4"

CYTOPIA_BLACK = "cytopia/black"
DOCKER_GIT = "docker:git"
MYSQL = "mysql:8.0"
OC_CI_ALPINE = "owncloudci/alpine:latest"
OC_CI_BAZEL_BUILDIFIER = "owncloudci/bazel-buildifier"
OC_CI_CLIENT = "owncloudci/client:latest"
OC_CI_CORE = "owncloudci/core"
OC_CI_DRONE_CANCEL_PREVIOUS_BUILDS = "owncloudci/drone-cancel-previous-builds"
OC_CI_DRONE_SKIP_PIPELINE = "owncloudci/drone-skip-pipeline"
OC_CI_NODEJS = "owncloudci/nodejs:16"
OC_CI_PHP = "owncloudci/php:%s"
OC_CI_TRANSIFEX = "owncloudci/transifex:latest"
OC_CI_WAIT_FOR = "owncloudci/wait-for:latest"
OC_OCIS = "owncloud/ocis:%s"
OC_TEST_MIDDLEWARE = "owncloud/owncloud-test-middleware:1.8.3"
OC_UBUNTU = "owncloud/ubuntu:20.04"

# Eventually, we have to use image built on ubuntu
# Todo: update or remove the following images
# https://github.com/owncloud/client/issues/10070
OC_CI_CLIENT_FEDORA = "owncloudci/client:fedora-36-amd64"
OC_CI_SQUISH = "owncloudci/squish:fedora-36-6.7-20220106-1008-qt515x-linux64"

PLUGINS_GIT_ACTION = "plugins/git-action:1"
PLUGINS_S3 = "plugins/s3"
PLUGINS_SLACK = "plugins/slack"
PYTHON = "python"
THEGEEKLAB_DRONE_GITHUB_COMMENT = "thegeeklab/drone-github-comment:1"
TOOLHIPPIE_CALENS = "toolhippie/calens:latest"

dir = {
    "base": "/drone/src",
    "server": "/drone/src/server",
    "guiTest": "/drone/src/test/gui",
    "guiTestReport": "/drone/src/test/guiReportUpload",
    "build": "/drone/src/build",
}

oc10_server_version = "latest"  # stable release
ocis_server_version = "2.0.0"

notify_channels = {
    "desktop-internal": {
        "type": "channel",
    },
}

def main(ctx):
    build_trigger = {
        "ref": [
            "refs/heads/master",
<<<<<<< HEAD
=======
            "refs/heads/3.**",
>>>>>>> 6659f111
            "refs/tags/**",
            "refs/pull/**",
        ],
    }
    cron_trigger = {
        "event": [
            "cron",
        ],
    }

    pipelines = []

    if ctx.build.event == "cron":
        # cron job pipelines
        unit_tests = unit_test_pipeline(
            ctx,
            "gcc",
            "g++",
            "Release",
            "Unix Makefiles",
            trigger = cron_trigger,
        ) + unit_test_pipeline(
            ctx,
            "clang",
            "clang++",
            "Debug",
            "Ninja",
            trigger = cron_trigger,
        )

        gui_tests = gui_test_pipeline(ctx, trigger = cron_trigger) + \
                    gui_test_pipeline(ctx, trigger = cron_trigger, server_version = ocis_server_version, server_type = "ocis")

        notify = notification(
            name = "build",
            trigger = cron_trigger,
        )
        pipelines = unit_tests + gui_tests + pipelinesDependsOn(notify, unit_tests + gui_tests)
    else:
        pipelines = cancelPreviousBuilds() + \
                    gui_tests_format(build_trigger) + \
                    check_starlark(build_trigger) + \
                    changelog(ctx, trigger = build_trigger) + \
                    unit_test_pipeline(ctx, "clang", "clang++", "Debug", "Ninja", trigger = build_trigger) + \
                    gui_test_pipeline(ctx, trigger = build_trigger) + \
                    gui_test_pipeline(ctx, trigger = build_trigger, server_version = ocis_server_version, server_type = "ocis")

    return pipelines

def from_secret(name):
    return {
        "from_secret": name,
    }

def check_starlark(trigger = {}):
    return [{
        "kind": "pipeline",
        "type": "docker",
        "name": "check-starlark",
        "steps": [
            {
                "name": "format-check-starlark",
                "image": OC_CI_BAZEL_BUILDIFIER,
                "commands": [
                    "buildifier --mode=check .drone.star",
                ],
            },
            {
                "name": "show-diff",
                "image": OC_CI_BAZEL_BUILDIFIER,
                "commands": [
                    "buildifier --mode=fix .drone.star",
                    "git diff",
                ],
                "when": {
                    "status": [
                        "failure",
                    ],
                },
            },
        ],
        "trigger": trigger,
    }]

def unit_test_pipeline(ctx, c_compiler, cxx_compiler, build_type, generator, trigger = {}):
    build_command = "ninja" if generator == "Ninja" else "make"
    pipeline_name = c_compiler + "-" + build_type.lower() + "-" + build_command

    return [{
        "kind": "pipeline",
        "name": pipeline_name,
        "platform": {
            "os": "linux",
            "arch": "amd64",
        },
        "steps": skipIfUnchanged(ctx, "unit-tests") +
                 gitSubModules() +
                 build_client(c_compiler, cxx_compiler, build_type, generator, build_command) +
                 unit_tests(),
        "trigger": trigger,
    }]

def gui_test_pipeline(ctx, trigger = {}, filterTags = [], server_version = oc10_server_version, server_type = "oc10"):
    pipeline_name = "GUI-tests-%s" % server_type
    squish_parameters = "--reportgen html,%s --envvar QT_LOGGING_RULES=sync.httplogger=true;gui.socketapi=false" % dir["guiTestReport"]

    build_config = {
        "c_compiler": "gcc",
        "cxx_compiler": "g++",
        "build_type": "Debug",
        "generator": "Ninja",
        "build_command": "ninja",
    }

    steps = skipIfUnchanged(ctx, "gui-tests") + \
            gitSubModules()

    services = testMiddlewareService(server_type)

    if server_type == "oc10":
        squish_parameters += " --tags ~@skip --tags ~@skipOnOC10"

        steps += installCore(server_version) + \
                 setupServerAndApp() + \
                 fixPermissions() + \
                 owncloudLog()
        services += owncloudService() + \
                    databaseService()
    else:
        squish_parameters += " --tags ~@skip --tags ~@skipOnOCIS"

        steps += installPnpm() + \
                 ocisService(server_version) + \
                 waitForOcisService()

    steps += setGuiTestReportDir() + \
             build_client(
                 build_config["c_compiler"],
                 build_config["cxx_compiler"],
                 build_config["build_type"],
                 build_config["generator"],
                 build_config["build_command"],
                 OC_CI_CLIENT_FEDORA,
                 False,
             ) + \
             gui_tests(squish_parameters, server_type) + \
             uploadGuiTestLogs(server_type) + \
             buildGithubComment(pipeline_name, server_type) + \
             githubComment(pipeline_name, server_type)

    if (len(filterTags) > 0):
        tags = ",".join(filterTags)
        squish_parameters += " --tags %s" % tags
        pipeline_name += "-" + tags

    return [{
        "kind": "pipeline",
        "name": pipeline_name,
        "platform": {
            "os": "linux",
            "arch": "amd64",
        },
        "steps": steps,
        "services": services,
        "trigger": trigger,
        "volumes": [
            {
                "name": "uploads",
                "temp": {},
            },
        ],
    }]

def build_client(c_compiler, cxx_compiler, build_type, generator, build_command, image = OC_CI_CLIENT, ctest = True):
    cmake_options = '-G"%s" -DCMAKE_C_COMPILER="%s" -DCMAKE_CXX_COMPILER="%s" -DCMAKE_BUILD_TYPE="%s" -DWITH_LIBCLOUDPROVIDERS=ON' % (generator, c_compiler, cxx_compiler, build_type)

    if ctest:
        cmake_options += " -DBUILD_TESTING=ON"
    else:
        cmake_options += " -DBUILD_TESTING=OFF"

    return [
        {
            "name": "generate",
            "image": image,
            "environment": {
                "LC_ALL": "C.UTF-8",
            },
            "commands": [
                "mkdir -p %s" % dir["build"],
                "cd %s" % dir["build"],
                "cmake %s -S .." % cmake_options,
            ],
        },
        {
            "name": build_command,
            "image": image,
            "environment": {
                "LC_ALL": "C.UTF-8",
            },
            "commands": [
                "cd %s" % dir["build"],
                build_command + " -j4",
            ],
        },
    ]

def unit_tests():
    return [{
        "name": "ctest",
        "image": OC_CI_CLIENT,
        "environment": {
            "LC_ALL": "C.UTF-8",
        },
        "commands": [
            "cd %s" % dir["build"],
            "useradd -m -s /bin/bash tester",
            "chown -R tester:tester .",
            "su-exec tester ctest --output-on-failure -LE nodrone",
        ],
    }]

def gui_tests(squish_parameters = "", server_type = "oc10"):
    return [{
        "name": "GUItests",
        "image": OC_CI_SQUISH,
        "environment": {
            "LICENSEKEY": from_secret("squish_license_server"),
            "GUI_TEST_REPORT_DIR": dir["guiTestReport"],
            "CLIENT_REPO": dir["base"],
            "MIDDLEWARE_URL": "http://testmiddleware:3000/",
            "BACKEND_HOST": "http://owncloud/" if server_type == "oc10" else "https://ocis:9200",
            "SECURE_BACKEND_HOST": "https://owncloud/" if server_type == "oc10" else "https://ocis:9200",
            "OCIS": "true" if server_type == "ocis" else "false",
            "SERVER_INI": "%s/drone/server.ini" % dir["guiTest"],
            "SQUISH_PARAMETERS": squish_parameters,
            "STACKTRACE_FILE": "%s/stacktrace.log" % dir["guiTestReport"],
            "PLAYWRIGHT_BROWSERS_PATH": "%s/.playwright" % dir["base"],
            "OWNCLOUD_CORE_DUMP": 1,
        },
    }]

def gui_tests_format(trigger):
    return [{
        "kind": "pipeline",
        "type": "docker",
        "name": "guitestformat",
        "steps": [
            {
                "name": "black",
                "image": CYTOPIA_BLACK,
                "commands": [
                    "cd %s" % dir["guiTest"],
                    "black --check --diff .",
                ],
            },
        ],
        "trigger": trigger,
    }]

def changelog(ctx, trigger = {}):
    repo_slug = ctx.build.source_repo if ctx.build.source_repo else ctx.repo.slug

    return [{
        "kind": "pipeline",
        "type": "docker",
        "name": "changelog",
        "clone": {
            "disable": True,
        },
        "steps": [
            {
                "name": "clone",
                "image": PLUGINS_GIT_ACTION,
                "settings": {
                    "actions": [
                        "clone",
                    ],
                    "remote": "https://github.com/%s" % (repo_slug),
                    "branch": ctx.build.source if ctx.build.event == "pull_request" else "master",
                    "path": dir["base"],
                    "netrc_machine": "github.com",
                    "netrc_username": from_secret("github_username"),
                    "netrc_password": from_secret("github_token"),
                },
            },
            {
                "name": "generate",
                "image": TOOLHIPPIE_CALENS,
                "commands": [
                    "calens >| CHANGELOG.md",
                ],
            },
            {
                "name": "diff",
                "image": OC_CI_ALPINE,
                "commands": [
                    "git diff",
                ],
            },
            {
                "name": "output",
                "image": TOOLHIPPIE_CALENS,
                "commands": [
                    "cat CHANGELOG.md",
                ],
            },
            {
                "name": "publish",
                "image": PLUGINS_GIT_ACTION,
                "settings": {
                    "actions": [
                        "commit",
                        "push",
                    ],
                    "message": "Automated changelog update [skip ci]",
                    "branch": "master",
                    "author_email": "devops@owncloud.com",
                    "author_name": "ownClouders",
                    "netrc_machine": "github.com",
                    "netrc_username": from_secret("github_username"),
                    "netrc_password": from_secret("github_token"),
                },
                "when": {
                    "ref": {
                        "exclude": [
                            "refs/pull/**",
                            "refs/tags/**",
                        ],
                    },
                },
            },
        ],
        "trigger": trigger,
    }]

def notification(name, trigger = {}):
    trigger = dict(trigger)
    if not "status" in trigger:
        trigger["status"] = []

    trigger["status"].append("success")
    trigger["status"].append("failure")

    steps = [{
        "name": "create-template",
        "image": OC_CI_ALPINE,
        "environment": {
            "CACHE_ENDPOINT": {
                "from_secret": "cache_public_s3_server",
            },
            "CACHE_BUCKET": {
                "from_secret": "cache_public_s3_bucket",
            },
        },
        "commands": [
            "bash %s/drone/notification_template.sh %s" % (dir["guiTest"], dir["base"]),
        ],
    }]

    for channel, params in notify_channels.items():
        settings = {
            "webhook": from_secret("private_rocketchat"),
            "template": "file:%s/template.md" % dir["base"],
        }
        if params["type"] == "user":
            settings["recipient"] = channel
        else:
            settings["channel"] = channel

        steps.append(
            {
                "name": "notification-%s" % channel,
                "image": PLUGINS_SLACK,
                "settings": settings,
            },
        )

    return [{
        "kind": "pipeline",
        "name": "notifications-" + name,
        "platform": {
            "os": "linux",
            "arch": "amd64",
        },
        "steps": steps,
        "trigger": trigger,
    }]

def databaseService():
    return [{
        "name": "mysql",
        "image": MYSQL,
        "environment": {
            "MYSQL_USER": "owncloud",
            "MYSQL_PASSWORD": "owncloud",
            "MYSQL_DATABASE": "owncloud",
            "MYSQL_ROOT_PASSWORD": "owncloud",
        },
        "command": ["--default-authentication-plugin=mysql_native_password"],
    }]

def installCore(server_version = "latest"):
    return [{
        "name": "install-core",
        "image": OC_CI_CORE,
        "settings": {
            "version": server_version,
            "core_path": dir["server"],
            "db_type": "mysql",
            "db_name": "owncloud",
            "db_host": "mysql",
            "db_username": "owncloud",
            "db_password": "owncloud",
        },
    }]

def setupServerAndApp(logLevel = 2):
    return [{
        "name": "setup-owncloud-server",
        "image": OC_CI_PHP % DEFAULT_PHP_VERSION,
        "commands": [
            "cd %s" % dir["server"],
            "php occ a:e testing",
            "php occ config:system:set trusted_domains 1 --value=owncloud",
            "php occ log:manage --level %s" % logLevel,
            "php occ config:list",
            "php occ config:system:set skeletondirectory --value=/var/www/owncloud/server/apps/testing/data/tinySkeleton",
            "php occ config:system:set sharing.federation.allowHttpFallback --value=true --type=bool",
        ],
    }]

def owncloudService():
    return [{
        "name": "owncloud",
        "image": OC_CI_PHP % DEFAULT_PHP_VERSION,
        "environment": {
            "APACHE_WEBROOT": dir["server"],
            "APACHE_CONFIG_TEMPLATE": "ssl",
            "APACHE_SSL_CERT_CN": "server",
            "APACHE_SSL_CERT": "%s/server.crt" % dir["base"],
            "APACHE_SSL_KEY": "%s/server.key" % dir["base"],
            "APACHE_LOGGING_PATH": "/dev/null",
        },
        "commands": [
            "cat /etc/apache2/templates/base >> /etc/apache2/templates/ssl",
            "/usr/local/bin/apachectl -e debug -D FOREGROUND",
        ],
    }]

def testMiddlewareService(server_type = "oc10"):
    environment = {
        "NODE_TLS_REJECT_UNAUTHORIZED": "0",
        "MIDDLEWARE_HOST": "testmiddleware",
        "REMOTE_UPLOAD_DIR": "/uploads",
    }

    if server_type == "ocis":
        environment["BACKEND_HOST"] = "https://ocis:9200"
        environment["TEST_WITH_GRAPH_API"] = "true"
        environment["RUN_ON_OCIS"] = "true"
    else:
        environment["BACKEND_HOST"] = "http://owncloud"

    return [{
        "name": "testmiddleware",
        "image": OC_TEST_MIDDLEWARE,
        "environment": environment,
        "volumes": [{
            "name": "uploads",
            "path": "/uploads",
        }],
    }]

def owncloudLog():
    return [{
        "name": "owncloud-log",
        "image": OC_UBUNTU,
        "detach": True,
        "commands": [
            "tail -f %s/data/owncloud.log" % dir["server"],
        ],
    }]

def fixPermissions():
    return [{
        "name": "fix-permissions",
        "image": OC_CI_PHP % DEFAULT_PHP_VERSION,
        "commands": [
            "cd %s" % dir["server"],
            "chown www-data * -R",
        ],
    }]

def ocisService(server_version = "latest"):
    return [{
        "name": "ocis",
        "image": OC_OCIS % server_version,
        "detach": True,
        "environment": {
            "OCIS_URL": "https://ocis:9200",
            "IDM_ADMIN_PASSWORD": "admin",
            "STORAGE_HOME_DRIVER": "ocis",
            "STORAGE_USERS_DRIVER": "ocis",
            "OCIS_INSECURE": "true",
            "PROXY_ENABLE_BASIC_AUTH": True,
            "OCIS_LOG_LEVEL": "error",
            "OCIS_LOG_PRETTY": "true",
            "OCIS_LOG_COLOR": "true",
        },
        "commands": [
            "/usr/bin/ocis init",
            "/usr/bin/ocis server",
        ],
    }]

def waitForOcisService():
    return [{
        "name": "wait-for-ocis",
        "image": OC_CI_WAIT_FOR,
        "commands": [
            "wait-for -it ocis:9200 -t 300",
        ],
    }]

def installPnpm():
    return [{
        "name": "pnpm-install",
        "image": OC_CI_NODEJS,
        "environment": {
            "PLAYWRIGHT_BROWSERS_PATH": "%s/.playwright" % dir["base"],
            "PLAYWRIGHT_SKIP_BROWSER_DOWNLOAD": "true",
        },
        "commands": [
            "cd %s/webUI" % dir["guiTest"],
            "pnpm config set store-dir ./.pnpm-store",
            "pnpm install",
            # install required browser
            "npx playwright install chromium",
        ],
    }]

def gitSubModules():
    return [{
        "name": "submodules",
        "image": DOCKER_GIT,
        "commands": [
            "git submodule update --init --recursive",
        ],
    }]

def setGuiTestReportDir():
    return [{
        "name": "create-gui-test-report-directory",
        "image": OC_UBUNTU,
        "commands": [
            "mkdir %s/screenshots -p" % dir["guiTestReport"],
            "chmod 777 %s -R" % dir["guiTestReport"],
        ],
    }]

def showGuiTestResult():
    return [{
        "name": "show-gui-test-result",
        "image": PYTHON,
        "commands": [
            "python %s/TestLogParser.py %s/results.json" % (dir["guiTest"], dir["guiTestReport"]),
        ],
        "when": {
            "status": [
                "failure",
            ],
        },
    }]

def uploadGuiTestLogs(server_type = "oc10"):
    return [{
        "name": "upload-gui-test-result",
        "image": PLUGINS_S3,
        "settings": {
            "bucket": {
                "from_secret": "cache_public_s3_bucket",
            },
            "endpoint": {
                "from_secret": "cache_public_s3_server",
            },
            "path_style": True,
            "source": "%s/**/*" % dir["guiTestReport"],
            "strip_prefix": "%s" % dir["guiTestReport"],
            "target": "/${DRONE_REPO}/${DRONE_BUILD_NUMBER}/%s/guiReportUpload" % server_type,
        },
        "environment": {
            "AWS_ACCESS_KEY_ID": {
                "from_secret": "cache_public_s3_access_key",
            },
            "AWS_SECRET_ACCESS_KEY": {
                "from_secret": "cache_public_s3_secret_key",
            },
        },
        "when": {
            "status": [
                "failure",
            ],
        },
    }]

def buildGithubComment(suite = "", server_type = "oc10"):
    return [{
        "name": "build-github-comment",
        "image": OC_UBUNTU,
        "commands": [
            "bash %s/drone/comment.sh %s ${DRONE_REPO} ${DRONE_BUILD_NUMBER} %s" % (dir["guiTest"], dir["guiTestReport"], server_type),
        ],
        "environment": {
            "TEST_CONTEXT": suite,
            "CACHE_ENDPOINT": {
                "from_secret": "cache_public_s3_server",
            },
            "CACHE_BUCKET": {
                "from_secret": "cache_public_s3_bucket",
            },
        },
        "when": {
            "status": [
                "failure",
            ],
            "event": [
                "pull_request",
            ],
        },
    }]

def githubComment(alternateSuiteName, server_type = "oc10"):
    prefix = "Results for <strong>%s</strong> ${DRONE_BUILD_LINK}/${DRONE_JOB_NUMBER}${DRONE_STAGE_NUMBER}/1" % alternateSuiteName
    return [{
        "name": "github-comment",
        "image": THEGEEKLAB_DRONE_GITHUB_COMMENT,
        "settings": {
            "message": "%s/comments.file" % dir["guiTestReport"],
            "key": "pr-${DRONE_PULL_REQUEST}-%s" % server_type,
            "update": "true",
            "api_key": {
                "from_secret": "github_token",
            },
        },
        "commands": [
            "if [ -s %s/comments.file ]; then echo '%s' | cat - %s/comments.file > temp && mv temp %s/comments.file && /bin/drone-github-comment; fi" % (dir["guiTestReport"], prefix, dir["guiTestReport"], dir["guiTestReport"]),
        ],
        "when": {
            "status": [
                "failure",
            ],
            "event": [
                "pull_request",
            ],
        },
    }]

def cancelPreviousBuilds():
    return [{
        "kind": "pipeline",
        "type": "docker",
        "name": "cancel-previous-builds",
        "clone": {
            "disable": True,
        },
        "steps": [{
            "name": "cancel-previous-builds",
            "image": OC_CI_DRONE_CANCEL_PREVIOUS_BUILDS,
            "settings": {
                "DRONE_TOKEN": {
                    "from_secret": "drone_token",
                },
            },
        }],
        "trigger": {
            "ref": [
                "refs/pull/**",
            ],
        },
    }]

def skipIfUnchanged(ctx, type):
    if ("full-ci" in ctx.build.title.lower()):
        return []

    base = [
        "^.github/.*",
        "^.vscode/.*",
        "^changelog/.*",
        "README.md",
        ".gitignore",
        "CHANGELOG.md",
        "CONTRIBUTING.md",
        "COPYING",
        "COPYING.documentation",
    ]

    skip = []
    if type == "unit-tests":
        skip = base + [
            "^test/gui/.*",
        ]

    if type == "gui-tests":
        skip = base + [
            "^test/([^g]|g[^u]|gu[^i]).*",
        ]

    return [{
        "name": "skip-if-unchanged",
        "image": OC_CI_DRONE_SKIP_PIPELINE,
        "settings": {
            "ALLOW_SKIP_CHANGED": skip,
        },
        "when": {
            "event": [
                "pull_request",
            ],
        },
    }]

def stepDependsOn(steps = []):
    if type(steps) == dict:
        steps = [steps]
    return getPipelineNames(steps)

def getPipelineNames(pipelines = []):
    names = []
    for pipeline in pipelines:
        names.append(pipeline["name"])
    return names

def pipelineDependsOn(pipeline, dependant_pipelines):
    if "depends_on" in pipeline.keys():
        pipeline["depends_on"] = pipeline["depends_on"] + getPipelineNames(dependant_pipelines)
    else:
        pipeline["depends_on"] = getPipelineNames(dependant_pipelines)
    return pipeline

def pipelinesDependsOn(pipelines, dependant_pipelines):
    pipes = []
    for pipeline in pipelines:
        pipes.append(pipelineDependsOn(pipeline, dependant_pipelines))

    return pipes<|MERGE_RESOLUTION|>--- conflicted
+++ resolved
@@ -58,10 +58,7 @@
     build_trigger = {
         "ref": [
             "refs/heads/master",
-<<<<<<< HEAD
-=======
             "refs/heads/3.**",
->>>>>>> 6659f111
             "refs/tags/**",
             "refs/pull/**",
         ],
