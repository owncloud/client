--- conflicted
+++ resolved
@@ -14,15 +14,8 @@
 * [ ] Ensure up-to-date dependencies (e.g. [latest Qt version](http://qt-project.org/downloads#qt-lib) is installed on the machine and picked up (cmake output)
 * [ ] Ensure the crash reporter server is up
 * [ ] Check crash reporter for bad crashes
-<<<<<<< HEAD
-* [ ] Ensure Windows Overlay DLLs are rebuilt. Why? How?
 * [ ] Check daily builds are up and running, that is Jenkins.int jobs client-linux, client-osx and client-win32-msvc, client-win32--msvc-msi all green.
 * [ ] Ensure Linux daily builds are built too for all distros https://build.opensuse.org/package/show/isv:ownCloud:desktop:daily:2.X/owncloud-client
-=======
-* [ ] Check nightly builds are up and running, that is Jenkins jobs ownCloud-client-linux, ownCloud-client-osx and ownCloud-client-win32 all green.
-* [ ] Ensure Linux nightlies are built too for all distros https://build.opensuse.org/package/show/isv:ownCloud:community:nightly/owncloud-client
-  * Check if patches still apply in the linux packages
->>>>>>> c859f879
 * [ ] Build branded clients through the scripting machine and smoke test one or two branded clients (especially with predefined url)
 * [ ] Upload a daily build of the windows version to virustotal.com
   * Contact AV vendors whom's engine reports a virus
