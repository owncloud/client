--- conflicted
+++ resolved
@@ -59,14 +59,8 @@
         And the user accepts the certificate
         Then credentials wizard should be visible
 
-<<<<<<< HEAD
-
-    @skip @issue-11393
-    Scenario: Adding account with vfs enabled
-=======
     @skipOnLinux
     Scenario: Adding account with vfs disabled
->>>>>>> 6043c837
         Given the user has started the client
         And the user has entered the following account information:
             | server   | %local_server% |
@@ -74,21 +68,6 @@
             | password | 1234           |
         When the user selects download everything option in advanced section
         Then the "Enable virtual file support..." button should be available
-
-<<<<<<< HEAD
-    @skip @issue-11393
-    Scenario: Try to enable experimental vfs option and cancel it
-        Given the user has started the client
-        And the user has entered the following account information:
-            | server   | %local_server% |
-            | user     | Alice          |
-            | password | 1234           |
-        When the user selects vfs option in advanced section
-        And the user cancels the enable experimental vfs option
-        Then the account with displayname "Alice Hansen" and host "%local_server_hostname%" should be displayed
-        And VFS enabled baseline image should not match the default screenshot
-=======
->>>>>>> 6043c837
 
     @skipOnOC10
     Scenario: Add space manually from sync connection window
