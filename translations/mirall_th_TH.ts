--- conflicted
+++ resolved
@@ -1,111 +1,5 @@
 <?xml version="1.0" ?><!DOCTYPE TS><TS language="th_TH" version="2.0">
 <context>
-<<<<<<< HEAD
-    <name>CreateAnOwncloudPage</name>
-    <message>
-        <source>Form</source>
-        <translation type="unfinished"/>
-    </message>
-    <message>
-        <source>Create a new ownCloud</source>
-        <translation type="unfinished"/>
-    </message>
-    <message>
-        <source>Where do you want to create your ownCloud?</source>
-        <translation type="unfinished"/>
-    </message>
-    <message>
-        <source>create ownCloud on this computer</source>
-        <translation type="unfinished"/>
-    </message>
-    <message>
-        <source>&lt;!DOCTYPE HTML PUBLIC &quot;-//W3C//DTD HTML 4.0//EN&quot; &quot;http://www.w3.org/TR/REC-html40/strict.dtd&quot;&gt;
-&lt;html&gt;&lt;head&gt;&lt;meta name=&quot;qrichtext&quot; content=&quot;1&quot; /&gt;&lt;style type=&quot;text/css&quot;&gt;
-p, li { white-space: pre-wrap; }
-&lt;/style&gt;&lt;/head&gt;&lt;body style=&quot; font-family:'Sans Serif'; font-size:11pt; font-weight:400; font-style:normal;&quot;&gt;
-&lt;p style=&quot; margin-top:0px; margin-bottom:0px; margin-left:0px; margin-right:0px; -qt-block-indent:0; text-indent:0px;&quot;&gt;&lt;span style=&quot; color:#585858;&quot;&gt;installs the ownCloud on this computer. Other people will not be able to access your data by default.&lt;/span&gt;&lt;/p&gt;&lt;/body&gt;&lt;/html&gt;</source>
-        <translation type="unfinished"/>
-    </message>
-    <message>
-        <source>create ownCloud on my internet domain</source>
-        <translation type="unfinished"/>
-    </message>
-    <message>
-        <source>&lt;!DOCTYPE HTML PUBLIC &quot;-//W3C//DTD HTML 4.0//EN&quot; &quot;http://www.w3.org/TR/REC-html40/strict.dtd&quot;&gt;
-&lt;html&gt;&lt;head&gt;&lt;meta name=&quot;qrichtext&quot; content=&quot;1&quot; /&gt;&lt;style type=&quot;text/css&quot;&gt;
-p, li { white-space: pre-wrap; }
-&lt;/style&gt;&lt;/head&gt;&lt;body style=&quot; font-family:'Sans Serif'; font-size:11pt; font-weight:400; font-style:normal;&quot;&gt;
-&lt;p style=&quot; margin-top:0px; margin-bottom:0px; margin-left:0px; margin-right:0px; -qt-block-indent:0; text-indent:0px;&quot;&gt;&lt;span style=&quot; color:#585858;&quot;&gt;installs ownCloud on a domain you control. You need the FTP credentials for the installation.&lt;/span&gt;&lt;/p&gt;
-&lt;p style=&quot;-qt-paragraph-type:empty; margin-top:0px; margin-bottom:0px; margin-left:0px; margin-right:0px; -qt-block-indent:0; text-indent:0px; color:#585858;&quot;&gt;&lt;/p&gt;
-&lt;p style=&quot; margin-top:0px; margin-bottom:0px; margin-left:0px; margin-right:0px; -qt-block-indent:0; text-indent:0px;&quot;&gt;&lt;span style=&quot; color:#585858;&quot;&gt;This ownCloud will be accessible from the internet.&lt;/span&gt;&lt;/p&gt;&lt;/body&gt;&lt;/html&gt;</source>
-        <translation type="unfinished"/>
-    </message>
-    <message>
-        <source>&amp;Domain:</source>
-        <translation type="unfinished"/>
-    </message>
-    <message>
-        <source>mydomain.org</source>
-        <translation type="unfinished"/>
-    </message>
-</context>
-<context>
-    <name>FolderWizardNetworkPage</name>
-    <message>
-        <source>Form</source>
-        <translation type="unfinished"/>
-    </message>
-    <message>
-        <source>Network Settings</source>
-        <translation type="unfinished"/>
-    </message>
-    <message>
-        <source>Set networking options:</source>
-        <translation type="unfinished"/>
-    </message>
-    <message>
-        <source>Only enable if network is available</source>
-        <translation type="unfinished"/>
-    </message>
-    <message>
-        <source>restrict to this local network</source>
-        <translation type="unfinished"/>
-    </message>
-</context>
-<context>
-    <name>FolderWizardOwncloudPage</name>
-    <message>
-        <source>Form</source>
-        <translation type="unfinished"/>
-    </message>
-    <message>
-        <source>ownCloud Settings</source>
-        <translation type="unfinished"/>
-    </message>
-    <message>
-        <source>URL:</source>
-        <translation type="unfinished"/>
-    </message>
-    <message>
-        <source>User:</source>
-        <translation type="unfinished"/>
-    </message>
-    <message>
-        <source>Password:</source>
-        <translation type="unfinished"/>
-    </message>
-    <message>
-        <source>Alias:</source>
-        <translation type="unfinished"/>
-    </message>
-    <message>
-        <source>ownCloud</source>
-        <translation type="unfinished"/>
-    </message>
-</context>
-<context>
-=======
->>>>>>> 9d01f807
     <name>FolderWizardSourcePage</name>
     <message>
         <location filename="../src/mirall/folderwizardsourcepage.ui" line="14"/>
@@ -156,41 +50,11 @@
         <translation>ปลายทางที่ต้องการเชื่อมข้อมูล</translation>
     </message>
     <message>
-<<<<<<< HEAD
-        <source>Folder on ownCloud:</source>
-        <translation type="unfinished"/>
-    </message>
-    <message>
-=======
->>>>>>> 9d01f807
         <location filename="../src/mirall/folderwizardtargetpage.ui" line="81"/>
         <source>Remote folder:</source>
         <translation type="unfinished"/>
     </message>
     <message>
-<<<<<<< HEAD
-        <source>to a &amp;local folder</source>
-        <translation type="unfinished"/>
-    </message>
-    <message>
-        <source>Folder name:</source>
-        <translation type="unfinished"/>
-    </message>
-    <message>
-        <source>C&amp;hoose..</source>
-        <translation type="unfinished"/>
-    </message>
-    <message>
-        <source>to a &amp;remote folder (URL)</source>
-        <translation type="unfinished"/>
-    </message>
-    <message>
-        <source>URL:</source>
-        <translation type="unfinished"/>
-    </message>
-    <message>
-=======
->>>>>>> 9d01f807
         <location filename="../src/mirall/folderwizardtargetpage.ui" line="51"/>
         <source>Select a destination folder</source>
         <translation type="unfinished"/>
@@ -205,80 +69,15 @@
         <source>create</source>
         <translation>สร้าง</translation>
     </message>
-<<<<<<< HEAD
-    <message>
-        <source>root</source>
-        <translation type="unfinished"/>
-    </message>
-    <message>
-        <source>/home/local</source>
-        <translation type="unfinished"/>
-    </message>
-    <message>
-        <source>scp://john@host.com//myfolder</source>
-        <translation type="unfinished"/>
-    </message>
-=======
->>>>>>> 9d01f807
 </context>
 <context>
     <name>Mirall::Application</name>
     <message>
-<<<<<<< HEAD
-        <source>No ownCloud Configuration</source>
-        <translation type="unfinished"/>
-    </message>
-    <message>
-        <source>&lt;p&gt;No ownCloud connection was configured yet.&lt;/p&gt;&lt;p&gt;Please configure one by clicking on the tray icon!&lt;/p&gt;</source>
-        <translation type="unfinished"/>
-    </message>
-    <message>
-        <source>&lt;p&gt;The ownCloud at %1 could not be reached.&lt;/p&gt;</source>
-        <translation type="unfinished"/>
-    </message>
-    <message>
-        <source>&lt;p&gt;The detailed error message is&lt;br/&gt;&lt;tt&gt;%1&lt;/tt&gt;&lt;/p&gt;</source>
-        <translation type="unfinished"/>
-    </message>
-    <message>
-        <source>&lt;p&gt;Please check your configuration by clicking on the tray icon.&lt;/p&gt;</source>
-        <translation type="unfinished"/>
-    </message>
-    <message>
-        <source>ownCloud Connection Failed</source>
-        <translation type="unfinished"/>
-    </message>
-    <message>
-        <source>No ownCloud Connection</source>
-        <translation type="unfinished"/>
-    </message>
-    <message>
-        <source>&lt;p&gt;Your ownCloud credentials are not correct.&lt;/p&gt;&lt;p&gt;Please correct them by starting the configuration dialog from the tray!&lt;/p&gt;</source>
-        <translation type="unfinished"/>
-    </message>
-    <message>
-        <source>&lt;p&gt;Your ownCloud user name or password is not correct.&lt;/p&gt;&lt;p&gt;Please correct it by starting the configuration dialog from the tray!&lt;/p&gt;</source>
-        <translation type="unfinished"/>
-    </message>
-    <message>
-        <source>ownCloud Sync Started</source>
-        <translation type="unfinished"/>
-    </message>
-    <message>
-=======
->>>>>>> 9d01f807
         <location filename="../src/mirall/application.cpp" line="368"/>
         <source>Sync started for %1 configured sync folder(s).</source>
         <translation>เริ่มผสานข้อมูลแล้วสำหรับ %1 โฟลเดอร์ที่ถูกกำหนดให้ผสานข้อมูล</translation>
     </message>
     <message>
-<<<<<<< HEAD
-        <source>Open ownCloud...</source>
-        <translation type="unfinished"/>
-    </message>
-    <message>
-=======
->>>>>>> 9d01f807
         <location filename="../src/mirall/application.cpp" line="433"/>
         <source>Open status...</source>
         <translation>เปิดสถานะ...</translation>
@@ -304,13 +103,6 @@
         <translation>ออก</translation>
     </message>
     <message>
-<<<<<<< HEAD
-        <source>open folder %1</source>
-        <translation type="unfinished"/>
-    </message>
-    <message>
-=======
->>>>>>> 9d01f807
         <location filename="../src/mirall/application.cpp" line="232"/>
         <source>%1 Server Mismatch</source>
         <translation>%1 เซิร์ฟเวอร์ ไม่ตรงกัน</translation>
@@ -401,7 +193,6 @@
         <location filename="../src/mirall/application.cpp" line="802"/>
         <source>&lt;p&gt;Do you really want to stop syncing the folder &lt;i&gt;%1&lt;/i&gt;?&lt;/p&gt;&lt;p&gt;&lt;b&gt;Note:&lt;/b&gt; This will not remove the files from your client.&lt;/p&gt;</source>
         <translation type="unfinished"/>
-<<<<<<< HEAD
     </message>
     <message>
         <location filename="../src/mirall/application.cpp" line="817"/>
@@ -419,30 +210,6 @@
         <translation type="unfinished"/>
     </message>
     <message>
-        <source>Do you really want to remove upload folder &lt;i&gt;%1&lt;/i&gt;?</source>
-        <translation type="unfinished"/>
-=======
->>>>>>> 9d01f807
-    </message>
-    <message>
-        <location filename="../src/mirall/application.cpp" line="817"/>
-        <source>Confirm Folder Reset</source>
-        <translation type="unfinished"/>
-    </message>
-    <message>
-        <location filename="../src/mirall/application.cpp" line="818"/>
-        <source>&lt;p&gt;Do you really want to reset folder &lt;i&gt;%1&lt;/i&gt; and rebuild your client database?&lt;/p&gt;&lt;p&gt;&lt;b&gt;Note:&lt;/b&gt; While no files will be removed, this can cause significant data traffic and take several minutes to hours, depending on the size of the folder.&lt;/p&gt;</source>
-        <translation type="unfinished"/>
-    </message>
-    <message>
-<<<<<<< HEAD
-=======
-        <location filename="../src/mirall/application.cpp" line="1045"/>
-        <source>Folder %1: %2</source>
-        <translation type="unfinished"/>
-    </message>
-    <message>
->>>>>>> 9d01f807
         <location filename="../src/mirall/application.cpp" line="1012"/>
         <source>Sync is running.</source>
         <translation>การซิงค์ข้อมูลกำลังทำงาน</translation>
@@ -473,32 +240,6 @@
         <translation>ไม่สามารถระบุข้อผิดพลาดได้</translation>
     </message>
     <message>
-<<<<<<< HEAD
-        <source>Folder information</source>
-        <translation type="unfinished"/>
-    </message>
-    <message>
-        <source>Unknown</source>
-        <translation type="unfinished"/>
-    </message>
-    <message>
-        <source>Changed files:
-</source>
-        <translation type="unfinished"/>
-    </message>
-    <message>
-        <source>Added files:
-</source>
-        <translation type="unfinished"/>
-    </message>
-    <message>
-        <source>New files in the server, or files deleted locally:
-</source>
-        <translation type="unfinished"/>
-    </message>
-    <message>
-=======
->>>>>>> 9d01f807
         <location filename="../src/mirall/application.cpp" line="857"/>
         <source>Sync Running</source>
         <translation>การซิงค์ข้อมูลกำลังทำงาน</translation>
@@ -529,13 +270,6 @@
         <translation>(การผสานข้อมูลถูกหยุดชั่วคราว)</translation>
     </message>
     <message>
-<<<<<<< HEAD
-        <source>Sync is paused.</source>
-        <translation type="unfinished"/>
-    </message>
-    <message>
-=======
->>>>>>> 9d01f807
         <location filename="../src/mirall/application.cpp" line="1055"/>
         <source>No sync folders configured.</source>
         <translation>ยังไม่มีการกำหนดค่าโฟลเดอร์ที่ต้องการซิงค์ข้อมูล</translation>
@@ -544,13 +278,6 @@
 <context>
     <name>Mirall::CSyncThread</name>
     <message>
-<<<<<<< HEAD
-        <source>CSync create failed.</source>
-        <translation type="unfinished"/>
-    </message>
-    <message>
-=======
->>>>>>> 9d01f807
         <location filename="../src/mirall/csyncthread.cpp" line="75"/>
         <source>CSync failed to create a lock file.</source>
         <translation>CSync ล้มเหลวในการสร้างไฟล์ล็อคข้อมูล</translation>
@@ -571,13 +298,6 @@
         <translation>CSync ล้มเหลวในการโหลดข้อมูลสถานะฐานข้อมูล</translation>
     </message>
     <message>
-<<<<<<< HEAD
-        <source>The system time between the local machine and the server differs too much. Please use a time syncronization service (ntp) on both machines.</source>
-        <translation type="unfinished"/>
-    </message>
-    <message>
-=======
->>>>>>> 9d01f807
         <location filename="../src/mirall/csyncthread.cpp" line="84"/>
         <source>The system time on this client is different than the system time on the server. Please use a time synchronization service (NTP) on the server and client machines so that the times remain the same.</source>
         <translation>เวลาในระบบของโปรแกรมไคลเอนต์นี้แตกต่างจากเวลาในระบบของเซิร์ฟเวอร์ กรุณาใช้บริการผสานข้อมูลของเวลา (NTP) บนเซิร์ฟเวอร์และเครื่องไคลเอนต์เพื่อปรับเวลาให้ตรงกัน</translation>
@@ -703,19 +423,6 @@
         <translation>&lt;br/&gt;ข้อความจากระบบ:</translation>
     </message>
     <message>
-<<<<<<< HEAD
-        <source>CSync Update failed.</source>
-        <translation type="unfinished"/>
-    </message>
-    <message>
-        <source>The local filesystem has directories which are write protected.
-That prevents ownCloud from successful syncing.
-Please make sure that all directories are writeable.</source>
-        <translation type="unfinished"/>
-    </message>
-    <message>
-=======
->>>>>>> 9d01f807
         <location filename="../src/mirall/csyncthread.cpp" line="81"/>
         <source>&lt;p&gt;The %1 plugin for csync could not be loaded.&lt;br/&gt;Please verify the installation!&lt;/p&gt;</source>
         <translation>&lt;p&gt;ปลั๊กอิน %1 สำหรับ csync could not be loadeไม่สามารถโหลดได้.&lt;br/&gt;กรุณาตรวจสอบความถูกต้องในการติดตั้ง!&lt;/p&gt;</translation>
@@ -738,42 +445,10 @@
         <source>Error: Could not retrieve the password!</source>
         <translation>พบข้อผิดพลาด: ไม่สามารถรับรหัสผ่านได้</translation>
     </message>
-<<<<<<< HEAD
-</context>
-<context>
-    <name>Mirall::ConnectionValidator</name>
-    <message>
-        <location filename="../src/mirall/connectionvalidator.cpp" line="79"/>
-        <source>&lt;p&gt;The configured server for this client is too old.&lt;/p&gt;&lt;p&gt;Please update to the latest server and restart the client.&lt;/p&gt;</source>
-        <translation type="unfinished"/>
-    </message>
-    <message>
-        <location filename="../src/mirall/connectionvalidator.cpp" line="113"/>
-        <source>Too many attempts to get a valid password.</source>
-        <translation type="unfinished"/>
-    </message>
-    <message>
-        <location filename="../src/mirall/connectionvalidator.cpp" line="129"/>
-        <source>Error: Could not retrieve the password!</source>
-        <translation>พบข้อผิดพลาด: ไม่สามารถรับรหัสผ่านได้</translation>
-    </message>
     <message>
         <location filename="../src/mirall/connectionvalidator.cpp" line="132"/>
         <source>Password dialog was canceled!</source>
         <translation>กล่องโต้ตอบรหัสผ่านถูกยกเลิกแล้ว!</translation>
-    </message>
-</context>
-<context>
-    <name>Mirall::CreateAnOwncloudPage</name>
-    <message>
-        <source>mydomain.org</source>
-        <translation type="unfinished"/>
-=======
-    <message>
-        <location filename="../src/mirall/connectionvalidator.cpp" line="132"/>
-        <source>Password dialog was canceled!</source>
-        <translation>กล่องโต้ตอบรหัสผ่านถูกยกเลิกแล้ว!</translation>
->>>>>>> 9d01f807
     </message>
 </context>
 <context>
@@ -1005,21 +680,6 @@
 <context>
     <name>Mirall::FolderWizardTargetPage</name>
     <message>
-<<<<<<< HEAD
-        <source>The folder is not available on your ownCloud.&lt;br/&gt;Click to let mirall create it.</source>
-        <translation type="unfinished"/>
-    </message>
-    <message>
-        <source>Folder on ownCloud was successfully created.</source>
-        <translation type="unfinished"/>
-    </message>
-    <message>
-        <source>Failed to create the folder on ownCloud.&lt;br/&gt;Please check manually.</source>
-        <translation type="unfinished"/>
-    </message>
-    <message>
-=======
->>>>>>> 9d01f807
         <location filename="../src/mirall/folderwizard.cpp" line="209"/>
         <source>The folder is not available on your %1.&lt;br/&gt;Click to create it.</source>
         <translation>โฟลเดอร์ดังกล่าวยังไม่มีอยู่บน %1. ของคุณ&lt;br/&gt;คลิกเพื่อสร้างใหม่</translation>
@@ -1038,38 +698,12 @@
         <location filename="../src/mirall/folderwizard.cpp" line="249"/>
         <source>If you sync the root folder, you can &lt;b&gt;not&lt;/b&gt; configure another sync directory.</source>
         <translation type="unfinished"/>
-<<<<<<< HEAD
-    </message>
-    <message>
-        <source>Better do not use the remote root directory.&lt;br/&gt;If you do, you can &lt;b&gt;not&lt;/b&gt; mirror another local folder.</source>
-        <translation type="unfinished"/>
-=======
->>>>>>> 9d01f807
     </message>
     <message>
         <location filename="../src/mirall/folderwizard.cpp" line="309"/>
         <source>%1 could not be reached:&lt;br/&gt;&lt;tt&gt;%2&lt;/tt&gt;</source>
         <translation>%1 ไม่สามารถเชื่อมต่อได้:&lt;br/&gt;&lt;tt&gt;%2&lt;/tt&gt;</translation>
     </message>
-<<<<<<< HEAD
-    <message>
-        <source>to your &lt;a href=&quot;%1&quot;&gt;ownCloud&lt;/a&gt; (version %2)</source>
-        <translation type="unfinished"/>
-    </message>
-    <message>
-        <source>no configured ownCloud found!</source>
-        <translation type="unfinished"/>
-    </message>
-    <message>
-        <source>Your ownCloud could not be reached:&lt;br/&gt;&lt;tt&gt;%1&lt;/tt&gt;</source>
-        <translation type="unfinished"/>
-    </message>
-    <message>
-        <source>Select the target folder</source>
-        <translation type="unfinished"/>
-    </message>
-=======
->>>>>>> 9d01f807
 </context>
 <context>
     <name>Mirall::LogBrowser</name>
@@ -1143,12 +777,8 @@
         <translation type="unfinished"/>
     </message>
     <message>
-<<<<<<< HEAD
-        <source>ftp.mydomain.org</source>
-=======
         <location filename="../src/mirall/owncloudwizard.cpp" line="170"/>
         <source>This url is secure. You can use it.</source>
->>>>>>> 9d01f807
         <translation type="unfinished"/>
     </message>
     <message>
@@ -1172,42 +802,6 @@
         <translation type="unfinished"/>
     </message>
     <message>
-<<<<<<< HEAD
-        <location filename="../src/mirall/owncloudwizard.cpp" line="56"/>
-        <source>&lt;font color=&quot;%1&quot; size=&quot;5&quot;&gt;Connect to %2&lt;/font&gt;</source>
-        <translation type="unfinished"/>
-    </message>
-    <message>
-        <location filename="../src/mirall/owncloudwizard.cpp" line="58"/>
-        <source>&lt;font color=&quot;%1&quot;&gt;Enter user credentials&lt;/font&gt;</source>
-        <translation type="unfinished"/>
-    </message>
-    <message>
-        <location filename="../src/mirall/owncloudwizard.cpp" line="170"/>
-        <source>This url is secure. You can use it.</source>
-        <translation type="unfinished"/>
-    </message>
-    <message>
-        <location filename="../src/mirall/owncloudwizard.cpp" line="175"/>
-        <source>This url is NOT secure. You should not use it.</source>
-        <translation type="unfinished"/>
-    </message>
-    <message>
-        <location filename="../src/mirall/owncloudwizard.cpp" line="259"/>
-        <source>Change the Password for your configured account.</source>
-        <translation type="unfinished"/>
-    </message>
-    <message>
-        <location filename="../src/mirall/owncloudwizard.cpp" line="265"/>
-        <source>Your entire account will be synced to the local folder &apos;%1&apos;.</source>
-        <translation type="unfinished"/>
-    </message>
-    <message>
-        <location filename="../src/mirall/owncloudwizard.cpp" line="268"/>
-        <source>%1 folder &apos;%2&apos; is synced to local folder &apos;%3&apos;</source>
-        <translation type="unfinished"/>
-    </message>
-    <message>
         <location filename="../src/mirall/owncloudwizard.cpp" line="274"/>
         <source>&lt;p&gt;&lt;small&gt;&lt;strong&gt;Warning:&lt;/strong&gt; You currently have multiple folders configured. If you continue with the current settings, the folder configurations will be discarded and a single root folder sync will be created!&lt;/small&gt;&lt;/p&gt;</source>
         <translation type="unfinished"/>
@@ -1226,40 +820,14 @@
         <location filename="../src/mirall/owncloudwizard.cpp" line="408"/>
         <source>&lt;font color=&quot;%1&quot;&gt;Change your user credentials&lt;/font&gt;</source>
         <translation type="unfinished"/>
-=======
-        <location filename="../src/mirall/owncloudwizard.cpp" line="274"/>
-        <source>&lt;p&gt;&lt;small&gt;&lt;strong&gt;Warning:&lt;/strong&gt; You currently have multiple folders configured. If you continue with the current settings, the folder configurations will be discarded and a single root folder sync will be created!&lt;/small&gt;&lt;/p&gt;</source>
-        <translation type="unfinished"/>
->>>>>>> 9d01f807
-    </message>
-    <message>
-<<<<<<< HEAD
+    </message>
+</context>
+<context>
+    <name>Mirall::OwncloudSetupWizard</name>
+    <message>
         <location filename="../src/mirall/owncloudsetupwizard.cpp" line="47"/>
         <source>%1 Connection Wizard</source>
         <translation>%1 ตัวช่วยสร้างการเชื่อมต่อ</translation>
-=======
-        <location filename="../src/mirall/owncloudwizard.cpp" line="282"/>
-        <source>&lt;p&gt;&lt;small&gt;&lt;strong&gt;Warning:&lt;/strong&gt; The local directory is not empty. Pick a resolution in the advanced settings!&lt;/small&gt;&lt;/p&gt;</source>
-        <translation type="unfinished"/>
->>>>>>> 9d01f807
-    </message>
-    <message>
-        <location filename="../src/mirall/owncloudwizard.cpp" line="384"/>
-        <source>Local Sync Folder</source>
-        <translation type="unfinished"/>
-    </message>
-    <message>
-        <location filename="../src/mirall/owncloudwizard.cpp" line="408"/>
-        <source>&lt;font color=&quot;%1&quot;&gt;Change your user credentials&lt;/font&gt;</source>
-        <translation type="unfinished"/>
-    </message>
-</context>
-<context>
-    <name>Mirall::OwncloudSetupWizard</name>
-    <message>
-        <location filename="../src/mirall/owncloudsetupwizard.cpp" line="47"/>
-        <source>%1 Connection Wizard</source>
-        <translation>%1 ตัวช่วยสร้างการเชื่อมต่อ</translation>
     </message>
     <message>
         <location filename="../src/mirall/owncloudsetupwizard.cpp" line="186"/>
@@ -1272,13 +840,6 @@
         <translation>&lt;font color=&quot;green&quot;&gt;เชื่อมต่อกับ %1: %2 รุ่น %3 (%4) เสร็จเรียบร้อยแล้ว&lt;/font&gt;&lt;br/&gt;&lt;br/&gt;</translation>
     </message>
     <message>
-<<<<<<< HEAD
-        <source>Error: &lt;tt&gt;%1&lt;/tt&gt;</source>
-        <translation type="unfinished"/>
-    </message>
-    <message>
-        <source>Starting script owncloud-admin...</source>
-=======
         <location filename="../src/mirall/owncloudsetupwizard.cpp" line="142"/>
         <source>Folder rename failed</source>
         <translation type="unfinished"/>
@@ -1291,7 +852,6 @@
     <message>
         <location filename="../src/mirall/owncloudsetupwizard.cpp" line="283"/>
         <source>Failed to connect to %1:&lt;br/&gt;%2</source>
->>>>>>> 9d01f807
         <translation type="unfinished"/>
     </message>
     <message>
@@ -1305,37 +865,6 @@
         <translation type="unfinished"/>
     </message>
     <message>
-<<<<<<< HEAD
-        <source>The owncloud admin script can not be found.
-Setup can not be done.</source>
-        <translation type="unfinished"/>
-    </message>
-    <message>
-        <location filename="../src/mirall/owncloudsetupwizard.cpp" line="142"/>
-        <source>Folder rename failed</source>
-        <translation type="unfinished"/>
-    </message>
-    <message>
-        <location filename="../src/mirall/owncloudsetupwizard.cpp" line="143"/>
-        <source>Can&apos;t remove and back up the folder because the folder or a file in it is open in another program.Please close the folder or file and hit retry or cancel the setup.</source>
-        <translation type="unfinished"/>
-    </message>
-    <message>
-        <location filename="../src/mirall/owncloudsetupwizard.cpp" line="283"/>
-        <source>Failed to connect to %1:&lt;br/&gt;%2</source>
-        <translation type="unfinished"/>
-    </message>
-    <message>
-        <location filename="../src/mirall/owncloudsetupwizard.cpp" line="316"/>
-        <source>Could not create local folder %1</source>
-        <translation type="unfinished"/>
-    </message>
-    <message>
-        <location filename="../src/mirall/owncloudsetupwizard.cpp" line="351"/>
-        <source>The given credentials do not authenticate.</source>
-        <translation type="unfinished"/>
-    </message>
-    <message>
         <location filename="../src/mirall/owncloudsetupwizard.cpp" line="356"/>
         <source>Username or password is wrong!</source>
         <translation type="unfinished"/>
@@ -1346,18 +875,6 @@
         <translation type="unfinished"/>
     </message>
     <message>
-=======
-        <location filename="../src/mirall/owncloudsetupwizard.cpp" line="356"/>
-        <source>Username or password is wrong!</source>
-        <translation type="unfinished"/>
-    </message>
-    <message>
-        <location filename="../src/mirall/owncloudsetupwizard.cpp" line="361"/>
-        <source>The remote folder could not be accessed!</source>
-        <translation type="unfinished"/>
-    </message>
-    <message>
->>>>>>> 9d01f807
         <location filename="../src/mirall/owncloudsetupwizard.cpp" line="367"/>
         <source>Error: %1</source>
         <translation type="unfinished"/>
@@ -1404,17 +921,6 @@
         <translation>การเชื่อมต่อกับ %1 ไม่สามารถดำเนินการได้ กรุณาตรวจสอบอีกครั้ง</translation>
     </message>
     <message>
-<<<<<<< HEAD
-        <source>Skipping automatic setup of sync folders as there are already sync folders.</source>
-        <translation type="unfinished"/>
-    </message>
-    <message>
-        <source>Checking local sync folder %1</source>
-        <translation type="unfinished"/>
-    </message>
-    <message>
-=======
->>>>>>> 9d01f807
         <location filename="../src/mirall/owncloudsetupwizard.cpp" line="305"/>
         <source>Local sync folder %1 already exists, setting it up for sync.&lt;br/&gt;&lt;br/&gt;</source>
         <translation>โฟลเดอร์สำหรับถ่ายโอนข้อมูลภายในเครื่อง %1 มีอยู่แล้ว กรุณาตั้งค่าเพื่อถ่ายข้อมูล &lt;br/&lt;br/&gt;</translation>
@@ -1425,13 +931,6 @@
         <translation>กำลังสร้างโฟลเดอร์สำหรับโอนถ่ายข้อมูลภายในเครื่อง %1 ...</translation>
     </message>
     <message>
-<<<<<<< HEAD
-        <source>Creating local sync folder %1</source>
-        <translation type="unfinished"/>
-    </message>
-    <message>
-=======
->>>>>>> 9d01f807
         <location filename="../src/mirall/owncloudsetupwizard.cpp" line="311"/>
         <source>ok</source>
         <translation>ตกลง</translation>
@@ -1442,29 +941,11 @@
         <translation>ล้มเหลว</translation>
     </message>
     <message>
-<<<<<<< HEAD
-        <source>Start Creation of remote folder %1 failed.</source>
-        <translation type="unfinished"/>
-    </message>
-    <message>
-        <source>Remote folder %1 created sucessfully.</source>
-        <translation type="unfinished"/>
-    </message>
-    <message>
-=======
->>>>>>> 9d01f807
         <location filename="../src/mirall/owncloudsetupwizard.cpp" line="163"/>
         <source>&lt;font color=&quot;green&quot;&gt;&lt;b&gt;Local sync folder %1 successfully created!&lt;/b&gt;&lt;/font&gt;</source>
         <translation>&lt;font color=&quot;green&quot;&gt;&lt;b&gt;โฟลเดอร์ภายในเครื่องสำหรับผสานข้อมูล %1 ได้ถูกสร้างขึ้นเรียบร้อยแล้ว!&lt;/b&gt;&lt;/font&gt;</translation>
     </message>
     <message>
-<<<<<<< HEAD
-        <source>The remote folder %1 already exists. Automatic sync setup is skipped for security reasons. Please configure your sync folder manually.</source>
-        <translation type="unfinished"/>
-    </message>
-    <message>
-=======
->>>>>>> 9d01f807
         <location filename="../src/mirall/owncloudsetupwizard.cpp" line="413"/>
         <source>&lt;p&gt;&lt;font color=&quot;red&quot;&gt;Remote folder creation failed probably because the provided credentials are wrong.&lt;/font&gt;&lt;br/&gt;Please go back and check your credentials.&lt;/p&gt;</source>
         <translation>&lt;p&gt;&lt;font color=&quot;red&quot;&gt;การสร้างโฟลเดอร์ระยะไกลล้มเหลว ซึ่งอาจมีสาเหตุมาจากการกรอกข้อมูลส่วนตัวเพื่อเข้าใช้งานไม่ถูกต้อง.&lt;/font&gt;&lt;br/&gt;กรุณาย้อนกลับไปแล้วตรวจสอบข้อมูลส่วนตัวของคุณอีกครั้ง.&lt;/p&gt;</translation>
@@ -1478,11 +959,6 @@
 </context>
 <context>
     <name>Mirall::OwncloudWizard</name>
-<<<<<<< HEAD
-    <message>
-        <location filename="../src/mirall/owncloudwizard.cpp" line="568"/>
-        <source>Connect...</source>
-=======
     <message>
         <location filename="../src/mirall/owncloudwizard.cpp" line="568"/>
         <source>Connect...</source>
@@ -1500,7 +976,6 @@
         <location filename="../src/mirall/owncloudwizard.cpp" line="427"/>
         <location filename="../src/mirall/owncloudwizard.cpp" line="438"/>
         <source>Open %1</source>
->>>>>>> 9d01f807
         <translation type="unfinished"/>
     </message>
     <message>
@@ -1509,23 +984,6 @@
         <translation type="unfinished"/>
     </message>
     <message>
-<<<<<<< HEAD
-        <location filename="../src/mirall/owncloudwizard.cpp" line="421"/>
-        <source>&lt;font color=&quot;%1&quot; size=&quot;5&quot;&gt;Everything set up!&lt;/font&gt;</source>
-        <translation type="unfinished"/>
-    </message>
-    <message>
-        <location filename="../src/mirall/owncloudwizard.cpp" line="427"/>
-        <location filename="../src/mirall/owncloudwizard.cpp" line="438"/>
-        <source>Open %1</source>
-        <translation type="unfinished"/>
-    </message>
-    <message>
-        <location filename="../src/mirall/owncloudwizard.cpp" line="430"/>
-        <source>Open Local Folder</source>
-        <translation type="unfinished"/>
-    </message>
-    <message>
         <location filename="../src/mirall/owncloudwizard.cpp" line="465"/>
         <source>Your entire account is synced to the local folder &lt;i&gt;%1&lt;/i&gt;</source>
         <translation type="unfinished"/>
@@ -1533,20 +991,6 @@
     <message>
         <location filename="../src/mirall/owncloudwizard.cpp" line="468"/>
         <source>ownCloud folder &lt;i&gt;%1&lt;/i&gt; is synced to local folder &lt;i&gt;%2&lt;/i&gt;</source>
-        <translation type="unfinished"/>
-=======
-        <location filename="../src/mirall/owncloudwizard.cpp" line="465"/>
-        <source>Your entire account is synced to the local folder &lt;i&gt;%1&lt;/i&gt;</source>
-        <translation type="unfinished"/>
->>>>>>> 9d01f807
-    </message>
-    <message>
-<<<<<<< HEAD
-        <source>http://owncloud.mydomain.org</source>
-=======
-        <location filename="../src/mirall/owncloudwizard.cpp" line="468"/>
-        <source>ownCloud folder &lt;i&gt;%1&lt;/i&gt; is synced to local folder &lt;i&gt;%2&lt;/i&gt;</source>
->>>>>>> 9d01f807
         <translation type="unfinished"/>
     </message>
 </context>
@@ -1737,25 +1181,6 @@
         <translation>&lt;p&gt;ล้มเหลวในการเชื่อมต่อไปที่ %1: &lt;tt&gt;%2&lt;/tt&gt;&lt;/p&gt;</translation>
     </message>
     <message>
-<<<<<<< HEAD
-        <source>Checking ownCloud connection...</source>
-        <translation type="unfinished"/>
-    </message>
-    <message>
-        <source>No ownCloud connection configured.</source>
-        <translation type="unfinished"/>
-    </message>
-    <message>
-        <source>Connected to &lt;a href=&quot;%1&quot;&gt;%2&lt;/a&gt;, ownCloud %3</source>
-        <translation type="unfinished"/>
-    </message>
-    <message>
-        <source>Version: %1</source>
-        <translation type="unfinished"/>
-    </message>
-    <message>
-=======
->>>>>>> 9d01f807
         <location filename="../src/mirall/statusdialog.cpp" line="507"/>
         <source>unknown problem.</source>
         <translation>ปัญหาที่ไม่ทราบสาเหตุ</translation>
@@ -1790,56 +1215,12 @@
     </message>
 </context>
 <context>
-<<<<<<< HEAD
-    <name>Mirall::UpdateDetector</name>
-    <message>
-        <source>Client Version Check</source>
-        <translation type="unfinished"/>
-    </message>
-    <message>
-        <source>&lt;p&gt;A new version of the ownCloud Client is available.</source>
-        <translation type="unfinished"/>
-    </message>
-    <message>
-        <source>%1 is available. The installed version is %3.&lt;p/&gt;&lt;p&gt;For more information see &lt;a href=&quot;%2&quot;&gt;%2&lt;/a&gt;&lt;/p&gt;</source>
-        <translation type="unfinished"/>
-    </message>
-    <message>
-        <location filename="../src/mirall/updatedetector.cpp" line="112"/>
-        <source>New Version Available</source>
-        <translation type="unfinished"/>
-    </message>
-    <message>
-        <location filename="../src/mirall/updatedetector.cpp" line="118"/>
-        <source>&lt;p&gt;A new version of the %1 Client is available.&lt;/p&gt;&lt;p&gt;&lt;b&gt;%2&lt;/b&gt; is available for download. The installed version is %3.&lt;p&gt;</source>
-        <translation type="unfinished"/>
-    </message>
-    <message>
-        <location filename="../src/mirall/updatedetector.cpp" line="130"/>
-        <source>Skip update</source>
-        <translation type="unfinished"/>
-    </message>
-    <message>
-        <location filename="../src/mirall/updatedetector.cpp" line="131"/>
-        <source>Skip this time</source>
-        <translation type="unfinished"/>
-    </message>
-    <message>
-        <location filename="../src/mirall/updatedetector.cpp" line="132"/>
-        <source>Get update</source>
-        <translation type="unfinished"/>
-    </message>
-</context>
-<context>
-=======
->>>>>>> 9d01f807
     <name>Mirall::ownCloudFolder</name>
     <message>
         <location filename="../src/mirall/owncloudfolder.cpp" line="386"/>
         <source>The CSync thread terminated.</source>
         <translation>หัวข้อ CSync สิ้นสุดลงแล้ว</translation>
     </message>
-<<<<<<< HEAD
     <message>
         <location filename="../src/mirall/owncloudfolder.cpp" line="509"/>
         <source>This sync would remove all the files in the local sync folder '%1'.
@@ -1924,139 +1305,6 @@
 </context>
 <context>
     <name>MirallConfigFile</name>
-=======
->>>>>>> 9d01f807
-    <message>
-        <location filename="../src/mirall/owncloudfolder.cpp" line="509"/>
-        <source>This sync would remove all the files in the local sync folder '%1'.
-If you or your administrator have reset your account on the server, choose &quot;Keep files&quot;. If you want your data to be removed, choose &quot;Remove all files&quot;.</source>
-        <translation type="unfinished"/>
-    </message>
-    <message>
-        <location filename="../src/mirall/owncloudfolder.cpp" line="512"/>
-        <source>This sync would remove all the files in the sync folder '%1'.
-This might be because the folder was silently reconfigured, or that all the file were manually removed.
-Are you sure you want to perform this operation?</source>
-        <translation type="unfinished"/>
-    </message>
-    <message>
-<<<<<<< HEAD
-        <location filename="../src/mirall/credentialstore.cpp" line="119"/>
-        <source>Password Required</source>
-        <translation>จำเป็นต้องกรอกรหัสผ่าน</translation>
-    </message>
-    <message>
-        <location filename="../src/mirall/credentialstore.cpp" line="120"/>
-        <source>Please enter your %1 password:</source>
-        <translation>กรุณากรอกรหัสผ่าน %1 ของคุณ</translation>
-=======
-        <location filename="../src/mirall/owncloudfolder.cpp" line="516"/>
-        <source>Remove All Files?</source>
-        <translation type="unfinished"/>
-    </message>
-    <message>
-        <location filename="../src/mirall/owncloudfolder.cpp" line="518"/>
-        <source>Remove all files</source>
-        <translation type="unfinished"/>
-    </message>
-    <message>
-        <location filename="../src/mirall/owncloudfolder.cpp" line="519"/>
-        <source>Keep files</source>
-        <translation type="unfinished"/>
->>>>>>> 9d01f807
-    </message>
-</context>
-<context>
-    <name>Mirall::ownCloudInfo</name>
-    <message>
-        <location filename="../src/mirall/owncloudinfo.cpp" line="493"/>
-        <source>Proxy Refused Connection </source>
-        <translation type="unfinished"/>
-    </message>
-    <message>
-        <location filename="../src/mirall/owncloudinfo.cpp" line="494"/>
-        <source>The configured proxy has refused the connection. Please check the proxy settings.</source>
-        <translation type="unfinished"/>
-    </message>
-    <message>
-        <location filename="../src/mirall/owncloudinfo.cpp" line="498"/>
-        <source>Proxy Closed Connection</source>
-        <translation type="unfinished"/>
-    </message>
-    <message>
-        <location filename="../src/mirall/owncloudinfo.cpp" line="499"/>
-        <source>The configured proxy has closed the connection. Please check the proxy settings.</source>
-        <translation type="unfinished"/>
-    </message>
-    <message>
-        <location filename="../src/mirall/owncloudinfo.cpp" line="503"/>
-        <source>Proxy Not Found</source>
-        <translation type="unfinished"/>
-    </message>
-    <message>
-        <location filename="../src/mirall/owncloudinfo.cpp" line="504"/>
-        <source>The configured proxy could not be found. Please check the proxy settings.</source>
-        <translation type="unfinished"/>
-    </message>
-    <message>
-        <location filename="../src/mirall/owncloudinfo.cpp" line="508"/>
-        <source>Proxy Authentication Error</source>
-        <translation type="unfinished"/>
-    </message>
-    <message>
-        <location filename="../src/mirall/owncloudinfo.cpp" line="509"/>
-        <source>The configured proxy requires login but the proxy credentials are invalid. Please check the proxy settings.</source>
-        <translation type="unfinished"/>
-    </message>
-    <message>
-        <location filename="../src/mirall/owncloudinfo.cpp" line="513"/>
-        <source>Proxy Connection Timed Out</source>
-        <translation type="unfinished"/>
-    </message>
-    <message>
-        <location filename="../src/mirall/owncloudinfo.cpp" line="514"/>
-        <source>The connection to the configured proxy has timed out.</source>
-        <translation type="unfinished"/>
-    </message>
-</context>
-<context>
-<<<<<<< HEAD
-    <name>OwncloudFTPAccessPage</name>
-    <message>
-        <source>Form</source>
-        <translation type="unfinished"/>
-    </message>
-    <message>
-        <source>FTP Access to your Webaccount:</source>
-        <translation type="unfinished"/>
-    </message>
-    <message>
-        <source>FTP Details and Credentials</source>
-        <translation type="unfinished"/>
-    </message>
-    <message>
-        <source>&lt;!DOCTYPE HTML PUBLIC &quot;-//W3C//DTD HTML 4.0//EN&quot; &quot;http://www.w3.org/TR/REC-html40/strict.dtd&quot;&gt;
-&lt;html&gt;&lt;head&gt;&lt;meta name=&quot;qrichtext&quot; content=&quot;1&quot; /&gt;&lt;style type=&quot;text/css&quot;&gt;
-p, li { white-space: pre-wrap; }
-&lt;/style&gt;&lt;/head&gt;&lt;body style=&quot; font-family:'Sans Serif'; font-size:11pt; font-weight:400; font-style:normal;&quot;&gt;
-&lt;p style=&quot; margin-top:0px; margin-bottom:0px; margin-left:0px; margin-right:0px; -qt-block-indent:0; text-indent:0px;&quot;&gt;&lt;span style=&quot; color:#585858;&quot;&gt;The details here are used to install the owncloud data on your web space which is accessible over ftp. &lt;/span&gt;&lt;/p&gt;&lt;/body&gt;&lt;/html&gt;</source>
-        <translation type="unfinished"/>
-    </message>
-    <message>
-        <source>FTP-URL:</source>
-        <translation type="unfinished"/>
-    </message>
-    <message>
-        <source>FTP-User:</source>
-        <translation type="unfinished"/>
-    </message>
-    <message>
-        <source>Password:</source>
-        <translation type="unfinished"/>
-    </message>
-=======
-    <name>MirallConfigFile</name>
->>>>>>> 9d01f807
     <message>
         <location filename="../src/mirall/credentialstore.cpp" line="119"/>
         <source>Password Required</source>
@@ -2143,7 +1391,6 @@
         <source>TextLabel</source>
         <translation>ป้ายข้อความ</translation>
     </message>
-<<<<<<< HEAD
     <message>
         <location filename="../src/mirall/owncloudsetuppage_ng.ui" line="107"/>
         <source>&amp;Local Folder</source>
@@ -2217,15 +1464,12 @@
 </context>
 <context>
     <name>OwncloudWizardResultPage</name>
-=======
->>>>>>> 9d01f807
-    <message>
-        <location filename="../src/mirall/owncloudsetuppage_ng.ui" line="107"/>
-        <source>&amp;Local Folder</source>
-        <translation type="unfinished"/>
-    </message>
-    <message>
-<<<<<<< HEAD
+    <message>
+        <location filename="../src/mirall/owncloudwizardresultpage.ui" line="14"/>
+        <source>Form</source>
+        <translation>แบบฟอร์ม</translation>
+    </message>
+    <message>
         <location filename="../src/mirall/owncloudwizardresultpage.ui" line="66"/>
         <source>Your entire account is synced to the local folder </source>
         <translation type="unfinished"/>
@@ -2237,147 +1481,14 @@
         <translation type="unfinished"/>
     </message>
     <message>
-        <source>Result</source>
-        <translation type="unfinished"/>
-    </message>
-    <message>
-        <source>&lt;!DOCTYPE HTML PUBLIC &quot;-//W3C//DTD HTML 4.0//EN&quot; &quot;http://www.w3.org/TR/REC-html40/strict.dtd&quot;&gt;
-&lt;html&gt;&lt;head&gt;&lt;meta name=&quot;qrichtext&quot; content=&quot;1&quot; /&gt;&lt;style type=&quot;text/css&quot;&gt;
-p, li { white-space: pre-wrap; }
-&lt;/style&gt;&lt;/head&gt;&lt;body style=&quot; font-family:'Sans Serif'; font-size:11pt; font-weight:400; font-style:normal;&quot;&gt;
-&lt;p style=&quot; margin-top:0px; margin-bottom:0px; margin-left:0px; margin-right:0px; -qt-block-indent:0; text-indent:0px;&quot;&gt;&lt;span style=&quot; color:#585858;&quot;&gt;This page shows the status of the connection.&lt;/span&gt;&lt;/p&gt;&lt;/body&gt;&lt;/html&gt;</source>
-        <translation type="unfinished"/>
-    </message>
-    <message>
         <location filename="../src/mirall/owncloudwizardresultpage.ui" line="20"/>
         <source>TextLabel</source>
         <translation>ป้ายข้อความ</translation>
-=======
-        <location filename="../src/mirall/owncloudsetuppage_ng.ui" line="123"/>
-        <source>pbSelectLocalFolder</source>
-        <translation type="unfinished"/>
-    </message>
-    <message>
-        <location filename="../src/mirall/owncloudsetuppage_ng.ui" line="139"/>
-        <source>&amp;Keep local data</source>
-        <translation type="unfinished"/>
-    </message>
-    <message>
-        <location filename="../src/mirall/owncloudsetuppage_ng.ui" line="171"/>
-        <source>&lt;small&gt;Syncs your existing data to new location.&lt;/small&gt;</source>
-        <translation type="unfinished"/>
->>>>>>> 9d01f807
-    </message>
-    <message>
-<<<<<<< HEAD
-        <source>Form</source>
-        <translation type="unfinished"/>
-    </message>
-    <message>
-        <source>Create an ownCloud Connection</source>
-        <translation type="unfinished"/>
-    </message>
-    <message>
-        <source>Select the ownCloud you want to connect to</source>
-        <translation type="unfinished"/>
-    </message>
-    <message>
-        <source>connect my ownCloud</source>
-=======
-        <location filename="../src/mirall/owncloudsetuppage_ng.ui" line="190"/>
-        <source>&lt;html&gt;&lt;head/&gt;&lt;body&gt;&lt;p&gt;If this box is checked, existing content in the local directory will be erased to start a clean sync from the server.&lt;/p&gt;&lt;p&gt;Do not check this if the local content should be uploaded to the servers directory.&lt;/p&gt;&lt;/body&gt;&lt;/html&gt;</source>
-        <translation type="unfinished"/>
-    </message>
-    <message>
-        <location filename="../src/mirall/owncloudsetuppage_ng.ui" line="193"/>
-        <source>&amp;Start a clean sync</source>
-        <translation type="unfinished"/>
-    </message>
-    <message>
-        <location filename="../src/mirall/owncloudsetuppage_ng.ui" line="225"/>
-        <source>&lt;small&gt;Erases the contents of the local folder before syncing using the new settings.&lt;/small&gt;</source>
-        <translation type="unfinished"/>
-    </message>
-    <message>
-        <location filename="../src/mirall/owncloudsetuppage_ng.ui" line="254"/>
-        <source>Server &amp;Address</source>
-        <translation type="unfinished"/>
-    </message>
-    <message>
-        <location filename="../src/mirall/owncloudsetuppage_ng.ui" line="273"/>
-        <source>https://...</source>
-        <translation type="unfinished"/>
-    </message>
-    <message>
-        <location filename="../src/mirall/owncloudsetuppage_ng.ui" line="280"/>
-        <source>&amp;Username</source>
-        <translation type="unfinished"/>
-    </message>
-    <message>
-        <location filename="../src/mirall/owncloudsetuppage_ng.ui" line="309"/>
-        <source>&amp;Password</source>
->>>>>>> 9d01f807
-        <translation type="unfinished"/>
-    </message>
-    <message>
-        <location filename="../src/mirall/owncloudsetuppage_ng.ui" line="347"/>
-        <source>Error Label</source>
-        <translation type="unfinished"/>
-    </message>
-    <message>
-        <location filename="../src/mirall/owncloudsetuppage_ng.ui" line="393"/>
-        <source>Advanced &amp;Settings</source>
-        <translation type="unfinished"/>
-    </message>
-    <message>
-<<<<<<< HEAD
-        <source>create a new ownCloud</source>
-        <translation type="unfinished"/>
-=======
-        <location filename="../src/mirall/owncloudsetuppage_ng.ui" line="415"/>
-        <source>Status message</source>
-        <translation type="unfinished"/>
-    </message>
-</context>
-<context>
-    <name>OwncloudWizardResultPage</name>
-    <message>
-        <location filename="../src/mirall/owncloudwizardresultpage.ui" line="14"/>
-        <source>Form</source>
-        <translation>แบบฟอร์ม</translation>
->>>>>>> 9d01f807
-    </message>
-    <message>
-        <location filename="../src/mirall/owncloudwizardresultpage.ui" line="66"/>
-        <source>Your entire account is synced to the local folder </source>
-        <translation type="unfinished"/>
-    </message>
-    <message>
-        <location filename="../src/mirall/owncloudwizardresultpage.ui" line="100"/>
-        <location filename="../src/mirall/owncloudwizardresultpage.ui" line="116"/>
-        <source>PushButton</source>
-        <translation type="unfinished"/>
-    </message>
-    <message>
-        <location filename="../src/mirall/owncloudwizardresultpage.ui" line="20"/>
-        <source>TextLabel</source>
-        <translation>ป้ายข้อความ</translation>
     </message>
 </context>
 <context>
     <name>QObject</name>
     <message>
-<<<<<<< HEAD
-        <source>ownCloud Password Required</source>
-        <translation type="unfinished"/>
-    </message>
-    <message>
-        <source>Please enter your ownCloud password:</source>
-        <translation type="unfinished"/>
-    </message>
-    <message>
-=======
->>>>>>> 9d01f807
         <location filename="../src/mirall/theme.cpp" line="50"/>
         <location filename="../src/mirall/theme.cpp" line="68"/>
         <source>Status undefined</source>
@@ -2548,19 +1659,6 @@
         <translation>เพิ่มการซิงค์ข้อมูล...</translation>
     </message>
     <message>
-<<<<<<< HEAD
-        <source>Remove...</source>
-        <translation type="unfinished"/>
-    </message>
-    <message>
-        <source>Fetch...</source>
-        <translation type="unfinished"/>
-    </message>
-    <message>
-        <source>Push...</source>
-        <translation type="unfinished"/>
-    </message>
-    <message>
         <location filename="../src/mirall/statusdialog.ui" line="48"/>
         <source>Pause</source>
         <translation>หยุดชั่วคราว</translation>
@@ -2576,23 +1674,6 @@
         <translation type="unfinished"/>
     </message>
     <message>
-=======
-        <location filename="../src/mirall/statusdialog.ui" line="48"/>
-        <source>Pause</source>
-        <translation>หยุดชั่วคราว</translation>
-    </message>
-    <message>
-        <location filename="../src/mirall/statusdialog.ui" line="68"/>
-        <source>Remove</source>
-        <translation>ลบออก</translation>
-    </message>
-    <message>
-        <location filename="../src/mirall/statusdialog.ui" line="75"/>
-        <source>Reset</source>
-        <translation type="unfinished"/>
-    </message>
-    <message>
->>>>>>> 9d01f807
         <location filename="../src/mirall/statusdialog.ui" line="95"/>
         <source>Info...</source>
         <translation>ข้อมูล...</translation>
