--- conflicted
+++ resolved
@@ -5,14 +5,8 @@
 We are also available on [IRC][irc].
 
 ### Bug Reporting Guidelines
-<<<<<<< HEAD
 * __Important__: When reporting an issue provide as much requested information as possible, we :heart: log files.
-* __SECURITY__: Report any potential security bug to security@owncloud.com following our [security policy](https://owncloud.org/security/) instead of filing an issue in our bug tracker
-=======
-* __Important__: Report the issue using our [template][template], it includes all the
-  information we need to track down the issue.
 * __SECURITY__: Report any potential security bug to security@owncloud.com following our [security policy](https://owncloud.com/security/) instead of filing an issue in our bug tracker
->>>>>>> 89fd49a3
 * This repository is *only* for issues within the ownCloud desktop client. 
   Issues in other components should be reported in their own repositores: 
   - [ownCloud server](https://github.com/owncloud/core/issues)
@@ -28,16 +22,9 @@
 Help us to maximize the effort we can spend fixing issues and adding new
 features, by not reporting duplicate issues.
 
-<<<<<<< HEAD
 [rocketchat]: https://talk.owncloud.com/channel/desktop
 [forum]: https://central.owncloud.org/
 [irc]: https://web.libera.chat/?channels=#owncloud
-=======
-[template]: https://raw.github.com/owncloud/client/master/.github/issue_template.md
-[mailinglist]: https://mail.kde.org/mailman/listinfo/owncloud
-[forum]: https://central.owncloud.org/
-[irc]: http://webchat.freenode.net/?channels=owncloud&uio=d4
->>>>>>> 89fd49a3
 
 ## Contributing to Source Code
 
@@ -50,15 +37,9 @@
 Manuals][devmanual] to get useful info like how to create your first
 application or how to test the ownCloud code with phpunit.
 
-<<<<<<< HEAD
-[agreement]: http://owncloud.org/about/contributor-agreement/
-[devmanual]: https://doc.owncloud.com/desktop/latest/appendices/building.html
-[desktopman]: http://doc.owncloud.org/desktop
-=======
 [agreement]: https://owncloud.com/contribute/join-the-development/contributor-agreement/
 [devmanual]: https://doc.owncloud.com/desktop/latest/appendices/building.html
 [desktopman]: https://doc.owncloud.com/desktop
->>>>>>> 89fd49a3
 
 ## Translations
 Please submit translations via [Transifex][transifex].
