#include <string.h>

#include "torture.h"

#define CSYNC_TEST 1
#include "csync_config.c"

#define TESTCONF "/tmp/check_csync1/csync.conf"

static void setup(void **state) {
    CSYNC *csync;
    int rc;

    rc = system("mkdir -p /tmp/check_csync1");
    assert_int_equal(rc, 0);

    rc = csync_create(&csync, "/tmp/check_csync1", "/tmp/check_csync2");
    assert_int_equal(rc, 0);

    free(csync->options.config_dir);
    csync->options.config_dir = c_strdup("/tmp/check_csync1/");

    *state = csync;
}

static void teardown(void **state) {
    CSYNC *csync = *state;
    int rc;

    rc = csync_destroy(csync);
    assert_int_equal(rc, 0);

    rc = system("rm -rf /tmp/check_csync1");
<<<<<<< HEAD
    assert_int_equal(rc, 0);

    rc = system("rm -rf /tmp/check_csync2");
=======
>>>>>>> 2752a9e9
    assert_int_equal(rc, 0);

    *state = NULL;
}

static void check_csync_config_copy_default(void **state)
{
    CSYNC *csync = *state;
    int rc;

    rc = _csync_config_copy_default(csync, TESTCONF);
    assert_int_equal(rc, 0);
}

static void check_csync_config_load(void **state)
{
    CSYNC *csync = *state;
    int rc;

    rc = csync_config_load(csync, TESTCONF);
    assert_int_equal(rc, 0);
}

int torture_run_tests(void)
{
    const UnitTest tests[] = {
        unit_test_setup_teardown(check_csync_config_copy_default, setup, teardown),
        unit_test_setup_teardown(check_csync_config_load, setup, teardown),
    };

    return run_tests(tests);
}
<|MERGE_RESOLUTION|>--- conflicted
+++ resolved
@@ -31,12 +31,9 @@
     assert_int_equal(rc, 0);
 
     rc = system("rm -rf /tmp/check_csync1");
-<<<<<<< HEAD
     assert_int_equal(rc, 0);
 
     rc = system("rm -rf /tmp/check_csync2");
-=======
->>>>>>> 2752a9e9
     assert_int_equal(rc, 0);
 
     *state = NULL;
